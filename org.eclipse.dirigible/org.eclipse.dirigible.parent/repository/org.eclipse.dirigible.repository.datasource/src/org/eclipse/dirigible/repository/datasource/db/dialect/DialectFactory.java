package org.eclipse.dirigible.repository.datasource.db.dialect;

import java.sql.DatabaseMetaData;
<<<<<<< HEAD

import org.eclipse.dirigible.repository.api.ICommonConstants;
=======
>>>>>>> 7be4a4f8

/**
 * Factory class for IDialectInstances.
 */
public class DialectFactory {

	/**
	 * Returns an instance of a dialect corresponding to the provided <CODE>productName</CODE> parameter or
	 * <CODE>null</CODE> if no match was found.
	 * The <CODE>productName</CODE> is matched by each registered {@link IDialectSpecifier} implementation's
	 * {@link IDialectSpecifier#isDialectForName(String)} method.
	 * The first that has a positive match is returned.
	 * They <CODE>productName</CODE> is expected to be the same as the value returned from JDBC API’s
	 * {@link DatabaseMetaData#getDatabaseProductName()}
	 * method for the corresponding database.
	 *
	 * @param productName
	 *            A database product name, matching the value returned from JDBC API’s
	 *            {@link DatabaseMetaData#getDatabaseProductName()}
	 * @return an implementation of {@link IDialectSpecifier} for the given productName parameter or null if no match
	 *         was found.
	 */
	public static IDialectSpecifier getInstance(String productName) {
		if (isOSGiEnvironment()) {
			return DialectFactoryOSGi.getInstance(productName);
<<<<<<< HEAD
		}
		return DialectFactoryNonOSGi.getInstance(productName);
	}

	public static boolean isOSGiEnvironment() {
		return Boolean.parseBoolean(System.getProperty(ICommonConstants.INIT_PARAM_RUN_ON_OSGI));
=======
		}
		return DialectFactoryNonOSGi.getInstance(productName);
	}

	public static boolean isOSGiEnvironment() {
		try {
			Class.forName("org.osgi.framework.ServiceReference").newInstance();
			return true;
		} catch (Exception e) {
			return false;
		}
>>>>>>> 7be4a4f8
	}

}
<|MERGE_RESOLUTION|>--- conflicted
+++ resolved
@@ -1,56 +1,42 @@
-package org.eclipse.dirigible.repository.datasource.db.dialect;
-
-import java.sql.DatabaseMetaData;
-<<<<<<< HEAD
-
-import org.eclipse.dirigible.repository.api.ICommonConstants;
-=======
->>>>>>> 7be4a4f8
-
-/**
- * Factory class for IDialectInstances.
- */
-public class DialectFactory {
-
-	/**
-	 * Returns an instance of a dialect corresponding to the provided <CODE>productName</CODE> parameter or
-	 * <CODE>null</CODE> if no match was found.
-	 * The <CODE>productName</CODE> is matched by each registered {@link IDialectSpecifier} implementation's
-	 * {@link IDialectSpecifier#isDialectForName(String)} method.
-	 * The first that has a positive match is returned.
-	 * They <CODE>productName</CODE> is expected to be the same as the value returned from JDBC API’s
-	 * {@link DatabaseMetaData#getDatabaseProductName()}
-	 * method for the corresponding database.
-	 *
-	 * @param productName
-	 *            A database product name, matching the value returned from JDBC API’s
-	 *            {@link DatabaseMetaData#getDatabaseProductName()}
-	 * @return an implementation of {@link IDialectSpecifier} for the given productName parameter or null if no match
-	 *         was found.
-	 */
-	public static IDialectSpecifier getInstance(String productName) {
-		if (isOSGiEnvironment()) {
-			return DialectFactoryOSGi.getInstance(productName);
-<<<<<<< HEAD
-		}
-		return DialectFactoryNonOSGi.getInstance(productName);
-	}
-
-	public static boolean isOSGiEnvironment() {
-		return Boolean.parseBoolean(System.getProperty(ICommonConstants.INIT_PARAM_RUN_ON_OSGI));
-=======
-		}
-		return DialectFactoryNonOSGi.getInstance(productName);
-	}
-
-	public static boolean isOSGiEnvironment() {
-		try {
-			Class.forName("org.osgi.framework.ServiceReference").newInstance();
-			return true;
-		} catch (Exception e) {
-			return false;
-		}
->>>>>>> 7be4a4f8
-	}
-
-}
+package org.eclipse.dirigible.repository.datasource.db.dialect;
+
+import java.sql.DatabaseMetaData;
+
+/**
+ * Factory class for IDialectInstances.
+ */
+public class DialectFactory {
+
+	/**
+	 * Returns an instance of a dialect corresponding to the provided <CODE>productName</CODE> parameter or
+	 * <CODE>null</CODE> if no match was found.
+	 * The <CODE>productName</CODE> is matched by each registered {@link IDialectSpecifier} implementation's
+	 * {@link IDialectSpecifier#isDialectForName(String)} method.
+	 * The first that has a positive match is returned.
+	 * They <CODE>productName</CODE> is expected to be the same as the value returned from JDBC API’s
+	 * {@link DatabaseMetaData#getDatabaseProductName()}
+	 * method for the corresponding database.
+	 *
+	 * @param productName
+	 *            A database product name, matching the value returned from JDBC API’s
+	 *            {@link DatabaseMetaData#getDatabaseProductName()}
+	 * @return an implementation of {@link IDialectSpecifier} for the given productName parameter or null if no match
+	 *         was found.
+	 */
+	public static IDialectSpecifier getInstance(String productName) {
+		if (isOSGiEnvironment()) {
+			return DialectFactoryOSGi.getInstance(productName);
+		}
+		return DialectFactoryNonOSGi.getInstance(productName);
+	}
+
+	public static boolean isOSGiEnvironment() {
+		try {
+			Class.forName("org.osgi.framework.ServiceReference").newInstance();
+			return true;
+		} catch (Exception e) {
+			return false;
+		}
+	}
+
+}