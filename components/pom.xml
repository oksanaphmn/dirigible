<project xmlns="http://maven.apache.org/POM/4.0.0" xmlns:xsi="http://www.w3.org/2001/XMLSchema-instance"
	xsi:schemaLocation="http://maven.apache.org/POM/4.0.0 http://maven.apache.org/xsd/maven-4.0.0.xsd">
	<modelVersion>4.0.0</modelVersion>

	<parent>
		<groupId>org.eclipse.dirigible</groupId>
		<artifactId>dirigible-parent</artifactId>
		<version>7.0.0-SNAPSHOT</version>
		<relativePath>../pom.xml</relativePath>
	</parent>

	<name>Components - Parent</name>
	<artifactId>dirigible-components-parent</artifactId>
    <packaging>pom</packaging>   

	<modules>
		<!-- Core -->
		<module>core-configurations</module>
		<module>core-base</module>
		<module>core-initializers</module>
		<module>core-extensions</module>
		<module>core-database</module>
		<module>core-repository</module>
		<module>core-registry</module>
<<<<<<< HEAD
		<module>core-openapi</module>
		<module>core-version</module>
=======
		<module>core-websockets</module>
>>>>>>> 1ab20d14
		
		<!-- Data -->
		<module>data-structures</module>
		
		<!-- Engines -->
		<module>engine-javascript</module>
		
		<!-- Applications -->
		<module>app-all</module>
	</modules>
	
	<dependencies>
	
		<!-- Platform -->
		<dependency>
			<groupId>org.slf4j</groupId>
			<artifactId>slf4j-api</artifactId>
			<version>${spring.boot.slf4j.version}</version>
			<scope>compile</scope>
		</dependency>
		<dependency>
			<groupId>ch.qos.logback</groupId>
			<artifactId>logback-core</artifactId>
			<version>${spring.boot.logback.version}</version>
			<scope>compile</scope>
		</dependency>
		<dependency>
			<groupId>ch.qos.logback</groupId>
			<artifactId>logback-classic</artifactId>
			<version>${spring.boot.logback.version}</version>
			<scope>compile</scope>
		</dependency>
		
		<!-- Commons -->
		<dependency>
			<groupId>org.eclipse.dirigible</groupId>
			<artifactId>dirigible-commons-config</artifactId>
			<version>7.0.0-SNAPSHOT</version>
		</dependency>

    	<!-- Spring Boot -->
		<dependency>
			<groupId>org.springframework.boot</groupId>
			<artifactId>spring-boot-starter-web</artifactId>
			<version>${spring.boot.version}</version>
		</dependency>
		<dependency>
			<groupId>org.springframework.boot</groupId>
			<artifactId>spring-boot-starter-data-jdbc</artifactId>
			<version>${spring.boot.version}</version>
		</dependency>
		<dependency>
			<groupId>org.springframework.boot</groupId>
			<artifactId>spring-boot-starter-data-jpa</artifactId>
			<version>${spring.boot.version}</version>
		</dependency>
		
		<dependency>
			<groupId>org.springframework.boot</groupId>
			<artifactId>spring-boot-starter-test</artifactId>
			<version>${spring.boot.version}</version>
			<scope>test</scope>
		</dependency>
		
		<!-- Date Type Utils -->
		<dependency>
            <groupId>com.fasterxml.jackson.datatype</groupId>
            <artifactId>jackson-datatype-joda</artifactId>
            <version>${jackson.databind.version}</version>
        </dependency>
        
    	<!-- Bean Validation API support -->
		<dependency>
		    <groupId>jakarta.validation</groupId>
		    <artifactId>jakarta.validation-api</artifactId>
		    <version>${jakarta.validation.version}</version>
		</dependency>
		
		<!-- Swagger -->
		<dependency>
			<groupId>org.springdoc</groupId>
			<artifactId>springdoc-openapi-ui</artifactId>
			<version>${org.springdoc.openapi.ui.version}</version>
		</dependency>

		<!-- Data Access -->
		<dependency>
			<groupId>com.h2database</groupId>
			<artifactId>h2</artifactId>
			<version>${h2database.version}</version>
		</dependency>

		<!-- WebJars -->
		<dependency>
			<groupId>org.webjars</groupId>
			<artifactId>webjars-locator</artifactId>
			<version>${webjars-locator}</version>
		</dependency>

		<!-- Olingo -->
		<dependency>
			<groupId>org.apache.olingo</groupId>
			<artifactId>olingo-odata2-lib</artifactId>
			<version>${olingo.version}</version>
			<type>pom</type>
			<exclusions>
				<exclusion>
					<groupId>javax.ws.rs</groupId>
					<artifactId>javax.ws.rs-api</artifactId>
				</exclusion>
			</exclusions>
		</dependency>
		
		<!-- Modules -->
		<dependency>
			<groupId>org.eclipse.dirigible</groupId>
			<artifactId>dirigible-ide-service-console</artifactId>
			<version>7.0.0-SNAPSHOT</version>
		</dependency>
		
	</dependencies>
	
	<properties>
		<license.header.location>../licensing-header.txt</license.header.location>
	</properties>

</project><|MERGE_RESOLUTION|>--- conflicted
+++ resolved
@@ -22,12 +22,9 @@
 		<module>core-database</module>
 		<module>core-repository</module>
 		<module>core-registry</module>
-<<<<<<< HEAD
 		<module>core-openapi</module>
 		<module>core-version</module>
-=======
 		<module>core-websockets</module>
->>>>>>> 1ab20d14
 		
 		<!-- Data -->
 		<module>data-structures</module>
