<project xmlns="http://maven.apache.org/POM/4.0.0" xmlns:xsi="http://www.w3.org/2001/XMLSchema-instance"
	xsi:schemaLocation="http://maven.apache.org/POM/4.0.0 http://maven.apache.org/xsd/maven-4.0.0.xsd">
	<modelVersion>4.0.0</modelVersion>

	<parent>
		<groupId>org.eclipse.dirigible</groupId>
		<artifactId>dirigible-parent</artifactId>
		<version>7.0.0-SNAPSHOT</version>
		<relativePath>../pom.xml</relativePath>
	</parent>

	<name>Components - Parent</name>
	<artifactId>dirigible-components-parent</artifactId>
    <packaging>pom</packaging>   

	<modules>
		<!-- Core -->
		<module>core-configurations</module>
		<module>core-base</module>
		<module>core-initializers</module>
		<module>core-jobs</module>
		<module>core-extensions</module>
		<module>core-database</module>
		<module>core-repository</module>
		<module>core-registry</module>
		<module>core-openapi</module>
		<module>core-version</module>
		<module>core-websockets</module>
<<<<<<< HEAD
		<module>core-security</module>
=======
		<module>core-listeners</module>
>>>>>>> 920b3ba2
		
		<!-- Data -->
		<module>data-structures</module>
		
		<!-- Engines -->
		<module>engine-javascript</module>
		
		<!-- Applications -->
		<module>app-all</module>
    </modules>
	
	<dependencies>
	
		<!-- Platform -->
		<dependency>
			<groupId>org.slf4j</groupId>
			<artifactId>slf4j-api</artifactId>
			<version>${spring.boot.slf4j.version}</version>
			<scope>compile</scope>
		</dependency>
		<dependency>
			<groupId>ch.qos.logback</groupId>
			<artifactId>logback-core</artifactId>
			<version>${spring.boot.logback.version}</version>
			<scope>compile</scope>
		</dependency>
		<dependency>
			<groupId>ch.qos.logback</groupId>
			<artifactId>logback-classic</artifactId>
			<version>${spring.boot.logback.version}</version>
			<scope>compile</scope>
		</dependency>
		
		<!-- Commons -->
		<dependency>
			<groupId>org.eclipse.dirigible</groupId>
			<artifactId>dirigible-commons-config</artifactId>
			<version>7.0.0-SNAPSHOT</version>
		</dependency>

    	<!-- Spring Boot -->
		<dependency>
			<groupId>org.springframework.boot</groupId>
			<artifactId>spring-boot-starter-web</artifactId>
			<version>${spring.boot.version}</version>
		</dependency>
		<dependency>
			<groupId>org.springframework.boot</groupId>
			<artifactId>spring-boot-starter-data-jdbc</artifactId>
			<version>${spring.boot.version}</version>
		</dependency>
		<dependency>
			<groupId>org.springframework.boot</groupId>
			<artifactId>spring-boot-starter-data-jpa</artifactId>
			<version>${spring.boot.version}</version>
		</dependency>
		
		<dependency>
			<groupId>org.springframework.boot</groupId>
			<artifactId>spring-boot-starter-test</artifactId>
			<version>${spring.boot.version}</version>
			<scope>test</scope>
		</dependency>
		
		<!-- Date Type Utils -->
		<dependency>
            <groupId>com.fasterxml.jackson.datatype</groupId>
            <artifactId>jackson-datatype-joda</artifactId>
            <version>${jackson.databind.version}</version>
        </dependency>
        
    	<!-- Bean Validation API support -->
		<dependency>
		    <groupId>jakarta.validation</groupId>
		    <artifactId>jakarta.validation-api</artifactId>
		    <version>${jakarta.validation.version}</version>
		</dependency>
		
		<!-- Swagger -->
		<dependency>
			<groupId>org.springdoc</groupId>
			<artifactId>springdoc-openapi-ui</artifactId>
			<version>${org.springdoc.openapi.ui.version}</version>
		</dependency>

		<!-- Data Access -->
		<dependency>
			<groupId>com.h2database</groupId>
			<artifactId>h2</artifactId>
			<version>${h2database.version}</version>
		</dependency>

		<!-- WebJars -->
		<dependency>
			<groupId>org.webjars</groupId>
			<artifactId>webjars-locator</artifactId>
			<version>${webjars-locator}</version>
		</dependency>

		<!-- Olingo -->
		<dependency>
			<groupId>org.apache.olingo</groupId>
			<artifactId>olingo-odata2-lib</artifactId>
			<version>${olingo.version}</version>
			<type>pom</type>
			<exclusions>
				<exclusion>
					<groupId>javax.ws.rs</groupId>
					<artifactId>javax.ws.rs-api</artifactId>
				</exclusion>
			</exclusions>
		</dependency>
		
		<!-- Modules -->
		<dependency>
			<groupId>org.eclipse.dirigible</groupId>
			<artifactId>dirigible-ide-service-console</artifactId>
			<version>7.0.0-SNAPSHOT</version>
		</dependency>
		
	</dependencies>
	
	<properties>
		<license.header.location>../licensing-header.txt</license.header.location>
	</properties>

</project><|MERGE_RESOLUTION|>--- conflicted
+++ resolved
@@ -26,11 +26,8 @@
 		<module>core-openapi</module>
 		<module>core-version</module>
 		<module>core-websockets</module>
-<<<<<<< HEAD
 		<module>core-security</module>
-=======
 		<module>core-listeners</module>
->>>>>>> 920b3ba2
 		
 		<!-- Data -->
 		<module>data-structures</module>
@@ -97,12 +94,12 @@
 		
 		<!-- Date Type Utils -->
 		<dependency>
-            <groupId>com.fasterxml.jackson.datatype</groupId>
-            <artifactId>jackson-datatype-joda</artifactId>
-            <version>${jackson.databind.version}</version>
-        </dependency>
+      <groupId>com.fasterxml.jackson.datatype</groupId>
+      <artifactId>jackson-datatype-joda</artifactId>
+      <version>${jackson.databind.version}</version>
+    </dependency>
         
-    	<!-- Bean Validation API support -->
+    <!-- Bean Validation API support -->
 		<dependency>
 		    <groupId>jakarta.validation</groupId>
 		    <artifactId>jakarta.validation-api</artifactId>
