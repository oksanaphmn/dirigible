<project xmlns="http://maven.apache.org/POM/4.0.0" xmlns:xsi="http://www.w3.org/2001/XMLSchema-instance"
	xsi:schemaLocation="http://maven.apache.org/POM/4.0.0 http://maven.apache.org/xsd/maven-4.0.0.xsd">
	<modelVersion>4.0.0</modelVersion>

	<parent>
		<groupId>org.eclipse.dirigible</groupId>
		<artifactId>dirigible-components-parent</artifactId>
		<version>7.0.0-SNAPSHOT</version>
		<relativePath>../pom.xml</relativePath>
	</parent>

	<name>Components - Database</name>
	<artifactId>dirigible-components-core-database</artifactId>
    <packaging>jar</packaging>
    
    <dependencies>
    
    	<!-- Repository -->
    	<dependency>
	    	<groupId>org.eclipse.dirigible</groupId>
			<artifactId>dirigible-database-api</artifactId>
			<version>7.0.0-SNAPSHOT</version>
    	</dependency>
<<<<<<< HEAD
=======
    	<dependency>
	    	<groupId>org.eclipse.dirigible</groupId>
			<artifactId>dirigible-repository-local</artifactId>
			<version>7.0.0-SNAPSHOT</version>
    	</dependency>
    	
    	<!-- Database -->
    	<dependency>
	    	<groupId>org.eclipse.dirigible</groupId>
			<artifactId>dirigible-database-api</artifactId>
			<version>7.0.0-SNAPSHOT</version>
    	</dependency>
    	
    	<!-- Configuration -->
    	<dependency>
	    	<groupId>org.eclipse.dirigible</groupId>
			<artifactId>dirigible-commons-config</artifactId>
			<version>7.0.0-SNAPSHOT</version>
    	</dependency>
    	
    
>>>>>>> 553c8a34
    </dependencies>

	<properties>
		<license.header.location>../../licensing-header.txt</license.header.location>
	</properties>

</project><|MERGE_RESOLUTION|>--- conflicted
+++ resolved
@@ -18,33 +18,30 @@
     	<!-- Repository -->
     	<dependency>
 	    	<groupId>org.eclipse.dirigible</groupId>
-			<artifactId>dirigible-database-api</artifactId>
+			<artifactId>dirigible-repository-api</artifactId>
 			<version>7.0.0-SNAPSHOT</version>
     	</dependency>
-<<<<<<< HEAD
-=======
     	<dependency>
 	    	<groupId>org.eclipse.dirigible</groupId>
 			<artifactId>dirigible-repository-local</artifactId>
 			<version>7.0.0-SNAPSHOT</version>
     	</dependency>
-    	
+
     	<!-- Database -->
     	<dependency>
 	    	<groupId>org.eclipse.dirigible</groupId>
 			<artifactId>dirigible-database-api</artifactId>
 			<version>7.0.0-SNAPSHOT</version>
     	</dependency>
-    	
+
     	<!-- Configuration -->
     	<dependency>
 	    	<groupId>org.eclipse.dirigible</groupId>
 			<artifactId>dirigible-commons-config</artifactId>
 			<version>7.0.0-SNAPSHOT</version>
     	</dependency>
-    	
-    
->>>>>>> 553c8a34
+
+
     </dependencies>
 
 	<properties>
