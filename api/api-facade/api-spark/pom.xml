--- conflicted
+++ resolved
@@ -87,14 +87,12 @@
 		</dependency>
 		<!-- / Spark dependencies -->
 
-
 		<dependency>
 			<groupId>org.eclipse.dirigible</groupId>
 			<artifactId>dirigible-commons-test</artifactId>
 			<version>5.11.0-SNAPSHOT</version>
 			<scope>test</scope>
 		</dependency>
-<<<<<<< HEAD
 <!-- Conflicts with other dependencies -->
 <!--		<dependency>-->
 <!--			<groupId>org.eclipse.dirigible</groupId>-->
@@ -102,14 +100,6 @@
 <!--			<version>5.10.0-SNAPSHOT</version>-->
 <!--			<scope>test</scope>-->
 <!--		</dependency>-->
-=======
-		<dependency>
-			<groupId>org.eclipse.dirigible</groupId>
-			<artifactId>dirigible-engine-javascript-graalvm</artifactId>
-			<version>5.11.0-SNAPSHOT</version>
-			<scope>test</scope>
-		</dependency>
->>>>>>> 348e2aed
 		<dependency>
 			<groupId>org.eclipse.dirigible</groupId>
 			<artifactId>dirigible-database-derby</artifactId>
