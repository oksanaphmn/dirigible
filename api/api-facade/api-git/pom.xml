--- conflicted
+++ resolved
@@ -44,13 +44,8 @@
         </dependency>
         <dependency>
             <groupId>org.eclipse.dirigible</groupId>
-<<<<<<< HEAD
             <artifactId>dirigible-core-git</artifactId>
-            <version>6.1.11</version>
-=======
-            <artifactId>dirigible-core</artifactId>
             <version>7.0.0-SNAPSHOT</version>
->>>>>>> d98e3695
         </dependency>
         <dependency>
             <groupId>org.eclipse.dirigible</groupId>
