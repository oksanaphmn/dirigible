--- conflicted
+++ resolved
@@ -250,11 +250,7 @@
 		<dependency>
 			<groupId>junit</groupId>
 			<artifactId>junit</artifactId>
-<<<<<<< HEAD
-			<version>4.13.2</version>
-=======
 			<version>${junit.version}</version>
->>>>>>> 8ac991df
 			<scope>test</scope>
 		</dependency>
 	</dependencies>
