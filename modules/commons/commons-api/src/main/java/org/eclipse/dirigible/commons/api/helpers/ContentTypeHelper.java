/*
 * Copyright (c) 2022 SAP SE or an SAP affiliate company and Eclipse Dirigible contributors
 *
 * All rights reserved. This program and the accompanying materials
 * are made available under the terms of the Eclipse Public License v2.0
 * which accompanies this distribution, and is available at
 * http://www.eclipse.org/legal/epl-v20.html
 *
 * SPDX-FileCopyrightText: 2022 SAP SE or an SAP affiliate company and Eclipse Dirigible contributors
 * SPDX-License-Identifier: EPL-2.0
 */
package org.eclipse.dirigible.commons.api.helpers;

import java.util.HashMap;
import java.util.Map;

import org.apache.commons.io.FilenameUtils;

/**
 * The ContentTypeHelper class is an utility used to map file extensions to mime types.
 */
public class ContentTypeHelper {

	/** The Constant TEXT_X_VCARD. */
	public static final String TEXT_X_VCARD = "text/x-vcard";

	/** The Constant TEXT_X_COMPONENT. */
	public static final String TEXT_X_COMPONENT = "text/x-component";

	/** The Constant TEXT_IULS. */
	public static final String TEXT_IULS = "text/iuls";

	/** The Constant TEXT_DELIMITER_SEPARATED_VALUES. */
	public static final String TEXT_DELIMITER_SEPARATED_VALUES = "text/delimiter-separated-values";

	/** The Constant TEXT_TAB_SEPARATED_VALUES. */
	public static final String TEXT_TAB_SEPARATED_VALUES = "text/tab-separated-values";

	/** The Constant APPLICATION_X_SH. */
	public static final String APPLICATION_X_SH = "application/x-sh";

	/** The Constant APPLICATION_RTF. */
	public static final String APPLICATION_RTF = "application/rtf";

	/** The Constant TEXT_RICHTEXT. */
	public static final String TEXT_RICHTEXT = "text/richtext";

	/** The Constant TEXT_SCRIPTLET. */
	public static final String TEXT_SCRIPTLET = "text/scriptlet";

	/** The Constant TEXT_WEBVIEWHTML. */
	public static final String TEXT_WEBVIEWHTML = "text/webviewhtml";

	/** The Constant TEXT_HTML. */
	public static final String TEXT_HTML = "text/html";

	/** The Constant TEXT_X_SETEXT. */
	public static final String TEXT_X_SETEXT = "text/x-setext";

	/** The Constant TEXT_CSS. */
	public static final String TEXT_CSS = "text/css";

	/** The Constant TEXT_CSV. */
	public static final String TEXT_CSV = "text/csv";

	/** The Constant APPLICATION_JAVASCRIPT. */
	public static final String APPLICATION_JAVASCRIPT = "application/javascript";

	/** The Constant APPLICATION_JSON. */
	public static final String APPLICATION_JSON = "application/json";

	/** The Constant TEXT_XML. */
	public static final String TEXT_XML = "text/xml";


	/** The Constant TEXT_PLAIN. */
	public static final String TEXT_PLAIN = "text/plain";

	/** The Constant APPLICATION_VND_MS_FONTOBJECT. */
	public static final String APPLICATION_VND_MS_FONTOBJECT = "application/vnd.ms-fontobject";

	/** The Constant APPLICATION_FONT_WOFF. */
	public static final String APPLICATION_FONT_WOFF = "application/font-woff";

	/** The Constant APPLICATION_FONT_WOFF2. */
	public static final String APPLICATION_FONT_WOFF2 = "font/woff2";

	/** The Constant APPLICATION_X_FONT_OPENTYPE. */
	public static final String APPLICATION_X_FONT_OPENTYPE = "application/x-font-opentype";

	/** The Constant APPLICATION_X_FONT_TTF. */
	public static final String APPLICATION_X_FONT_TTF = "application/x-font-ttf";

	/** The Constant IMAGE_SVG_XML. */
	public static final String IMAGE_SVG_XML = "image/svg+xml";

	/** The Constant APPLICATION_ZIP. */
	public static final String APPLICATION_ZIP = "application/zip";

	/** The Constant APPLICATION_X_COMPRESS. */
	public static final String APPLICATION_X_COMPRESS = "application/x-compress";

	/** The Constant IMAGE_X_XWINDOWDUMP. */
	public static final String IMAGE_X_XWINDOWDUMP = "image/x-xwindowdump";

	/** The Constant IMAGE_X_XPIXMAP. */
	public static final String IMAGE_X_XPIXMAP = "image/x-xpixmap";

	/** The Constant APPLICATION_VND_MS_EXCEL. */
	public static final String APPLICATION_VND_MS_EXCEL = "application/vnd.ms-excel";

	/** The Constant IMAGE_X_XBITMAP. */
	public static final String IMAGE_X_XBITMAP = "image/x-xbitmap";

	/** The Constant APPLICATION_X_MSWRITE. */
	public static final String APPLICATION_X_MSWRITE = "application/x-mswrite";

	/** The Constant APPLICATION_X_MSMETAFILE. */
	public static final String APPLICATION_X_MSMETAFILE = "application/x-msmetafile";

	/** The Constant APPLICATION_VND_MS_WORKS. */
	public static final String APPLICATION_VND_MS_WORKS = "application/vnd.ms-works";

	/** The Constant AUDIO_X_WAV. */
	public static final String AUDIO_X_WAV = "audio/x-wav";

	/** The Constant APPLICATION_X_USTAR. */
	public static final String APPLICATION_X_USTAR = "application/x-ustar";

	/** The Constant APPLICATION_X_MSTERMINAL. */
	public static final String APPLICATION_X_MSTERMINAL = "application/x-msterminal";

	/** The Constant IMAGE_TIFF. */
	public static final String IMAGE_TIFF = "image/tiff";

	/** The Constant APPLICATION_X_COMPRESSED. */
	public static final String APPLICATION_X_COMPRESSED = "application/x-compressed";

	/** The Constant APPLICATION_X_TEXINFO. */
	public static final String APPLICATION_X_TEXINFO = "application/x-texinfo";

	/** The Constant APPLICATION_X_TEX. */
	public static final String APPLICATION_X_TEX = "application/x-tex";

	/** The Constant APPLICATION_X_TCL. */
	public static final String APPLICATION_X_TCL = "application/x-tcl";

	/** The Constant APPLICATION_X_TAR. */
	public static final String APPLICATION_X_TAR = "application/x-tar";

	/** The Constant APPLICATION_X_SHOCKWAVE_FLASH. */
	public static final String APPLICATION_X_SHOCKWAVE_FLASH = "application/x-shockwave-flash";

	/** The Constant APPLICATION_X_SV4CRC. */
	public static final String APPLICATION_X_SV4CRC = "application/x-sv4crc";

	/** The Constant APPLICATION_X_SV4CPIO. */
	public static final String APPLICATION_X_SV4CPIO = "application/x-sv4cpio";

	/** The Constant APPLICATION_VND_MS_PKISTL. */
	public static final String APPLICATION_VND_MS_PKISTL = "application/vnd.ms-pkistl";

	/** The Constant APPLICATION_VND_MS_PKICERTSTORE. */
	public static final String APPLICATION_VND_MS_PKICERTSTORE = "application/vnd.ms-pkicertstore";

	/** The Constant APPLICATION_X_WAIS_SOURCE. */
	public static final String APPLICATION_X_WAIS_SOURCE = "application/x-wais-source";

	/** The Constant APPLICATION_FUTURESPLASH. */
	public static final String APPLICATION_FUTURESPLASH = "application/futuresplash";

	/** The Constant APPLICATION_X_STUFFIT. */
	public static final String APPLICATION_X_STUFFIT = "application/x-stuffit";

	/** The Constant APPLICATION_X_SHAR. */
	public static final String APPLICATION_X_SHAR = "application/x-shar";

	/** The Constant APPLICATION_SET_REGISTRATION_INITIATION. */
	public static final String APPLICATION_SET_REGISTRATION_INITIATION = "application/set-registration-initiation";

	/** The Constant APPLICATION_SET_PAYMENT_INITIATION. */
	public static final String APPLICATION_SET_PAYMENT_INITIATION = "application/set-payment-initiation";

	/** The Constant APPLICATION_X_MSSCHEDULE. */
	public static final String APPLICATION_X_MSSCHEDULE = "application/x-msschedule";

	/** The Constant APPLICATION_X_TROFF. */
	public static final String APPLICATION_X_TROFF = "application/x-troff";

	/** The Constant IMAGE_X_RGB. */
	public static final String IMAGE_X_RGB = "image/x-rgb";

	/** The Constant IMAGE_X_CMU_RASTER. */
	public static final String IMAGE_X_CMU_RASTER = "image/x-cmu-raster";

	/** The Constant AUDIO_X_PN_REALAUDIO. */
	public static final String AUDIO_X_PN_REALAUDIO = "audio/x-pn-realaudio";

	/** The Constant APPLICATION_X_MSPUBLISHER. */
	public static final String APPLICATION_X_MSPUBLISHER = "application/x-mspublisher";

	/** The Constant APPLICATION_PICS_RULES. */
	public static final String APPLICATION_PICS_RULES = "application/pics-rules";

	/** The Constant IMAGE_X_PORTABLE_PIXMAP. */
	public static final String IMAGE_X_PORTABLE_PIXMAP = "image/x-portable-pixmap";

	/** The Constant APPLICATION_VND_MS_POWERPOINT. */
	public static final String APPLICATION_VND_MS_POWERPOINT = "application/vnd.ms-powerpoint";

	/** The Constant IMAGE_X_PORTABLE_ANYMAP. */
	public static final String IMAGE_X_PORTABLE_ANYMAP = "image/x-portable-anymap";

	/** The Constant IMAGE_PNG. */
	public static final String IMAGE_PNG = "image/png";

	/** The Constant APPLICATION_X_PERFMON. */
	public static final String APPLICATION_X_PERFMON = "application/x-perfmon";

	/** The Constant APPLICATION_YND_MS_PKIPKO. */
	public static final String APPLICATION_YND_MS_PKIPKO = "application/ynd.ms-pkipko";

	/** The Constant IMAGE_X_PORTABLE_GRAYMAP. */
	public static final String IMAGE_X_PORTABLE_GRAYMAP = "image/x-portable-graymap";

	/** The Constant APPLICATION_PDF. */
	public static final String APPLICATION_PDF = "application/pdf";

	/** The Constant IMAGE_X_PORTABLE_BITMAP. */
	public static final String IMAGE_X_PORTABLE_BITMAP = "image/x-portable-bitmap";

	/** The Constant APPLICATION_X_PKCS7_SIGNATURE. */
	public static final String APPLICATION_X_PKCS7_SIGNATURE = "application/x-pkcs7-signature";

	/** The Constant APPLICATION_X_PKCS7_CERTREQRESP. */
	public static final String APPLICATION_X_PKCS7_CERTREQRESP = "application/x-pkcs7-certreqresp";

	/** The Constant APPLICATION_X_PKCS7_MIME. */
	public static final String APPLICATION_X_PKCS7_MIME = "application/x-pkcs7-mime";

	/** The Constant APPLICATION_X_PKCS7_CERTIFICATES. */
	public static final String APPLICATION_X_PKCS7_CERTIFICATES = "application/x-pkcs7-certificates";

	/** The Constant APPLICATION_X_PKCS12. */
	public static final String APPLICATION_X_PKCS12 = "application/x-pkcs12";

	/** The Constant APPLICATION_PKCS10. */
	public static final String APPLICATION_PKCS10 = "application/pkcs10";

	/** The Constant APPLICATION_ODA. */
	public static final String APPLICATION_ODA = "application/oda";

	/** The Constant APPLICATION_VND_MS_OUTLOOK. */
	public static final String APPLICATION_VND_MS_OUTLOOK = "application/vnd.ms-outlook";

	/** The Constant APPLICATION_X_TROFF_MS. */
	public static final String APPLICATION_X_TROFF_MS = "application/x-troff-ms";

	/** The Constant APPLICATION_VND_MS_PROJECT. */
	public static final String APPLICATION_VND_MS_PROJECT = "application/vnd.ms-project";

	/** The Constant AUDIO_MPEG. */
	public static final String AUDIO_MPEG = "audio/mpeg";

	/** The Constant VIDEO_MPEG. */
	public static final String VIDEO_MPEG = "video/mpeg";

	/** The Constant VIDEO_X_SGI_MOVIE. */
	public static final String VIDEO_X_SGI_MOVIE = "video/x-sgi-movie";

	/** The Constant VIDEO_QUICKTIME. */
	public static final String VIDEO_QUICKTIME = "video/quicktime";

	/** The Constant APPLICATION_X_MSMONEY. */
	public static final String APPLICATION_X_MSMONEY = "application/x-msmoney";

	/** The Constant AUDIO_MID. */
	public static final String AUDIO_MID = "audio/mid";

	/** The Constant MESSAGE_RFC822. */
	public static final String MESSAGE_RFC822 = "message/rfc822";

	/** The Constant APPLICATION_X_TROFF_ME. */
	public static final String APPLICATION_X_TROFF_ME = "application/x-troff-me";

	/** The Constant APPLICATION_X_MSACCESS. */
	public static final String APPLICATION_X_MSACCESS = "application/x-msaccess";

	/** The Constant APPLICATION_X_TROFF_MAN. */
	public static final String APPLICATION_X_TROFF_MAN = "application/x-troff-man";

	/** The Constant AUDIO_X_MPEGURL. */
	public static final String AUDIO_X_MPEGURL = "audio/x-mpegurl";

	/** The Constant APPLICATION_X_MSMEDIAVIEW. */
	public static final String APPLICATION_X_MSMEDIAVIEW = "application/x-msmediaview";

	/** The Constant VIDEO_X_LA_ASF. */
	public static final String VIDEO_X_LA_ASF = "video/x-la-asf";

	/** The Constant APPLICATION_X_LATEX. */
	public static final String APPLICATION_X_LATEX = "application/x-latex";

	/** The Constant IMAGE_JPEG. */
	public static final String IMAGE_JPEG = "image/jpeg";

	/** The Constant IMAGE_PIPEG. */
	public static final String IMAGE_PIPEG = "image/pipeg";

	/** The Constant APPLICATION_X_INTERNET_SIGNUP. */
	public static final String APPLICATION_X_INTERNET_SIGNUP = "application/x-internet-signup";

	/** The Constant APPLICATION_X_IPHONE. */
	public static final String APPLICATION_X_IPHONE = "application/x-iphone";

	/** The Constant IMAGE_IEF. */
	public static final String IMAGE_IEF = "image/ief";

	/** The Constant IMAGE_X_ICON. */
	public static final String IMAGE_X_ICON = "image/x-icon";

	/** The Constant APPLICATION_HTA. */
	public static final String APPLICATION_HTA = "application/hta";

	/** The Constant APPLICATION_MAC_BINHEX40. */
	public static final String APPLICATION_MAC_BINHEX40 = "application/mac-binhex40";

	/** The Constant APPLICATION_WINHLP. */
	public static final String APPLICATION_WINHLP = "application/winhlp";

	/** The Constant APPLICATION_X_HDF. */
	public static final String APPLICATION_X_HDF = "application/x-hdf";

	/** The Constant APPLICATION_X_GZIP. */
	public static final String APPLICATION_X_GZIP = "application/x-gzip";

	/** The Constant APPLICATION_X_GTAR. */
	public static final String APPLICATION_X_GTAR = "application/x-gtar";

	/** The Constant IMAGE_GIF. */
	public static final String IMAGE_GIF = "image/gif";

	/** The Constant X_WORLD_X_VRML. */
	public static final String X_WORLD_X_VRML = "x-world/x-vrml";

	/** The Constant APPLICATION_FRACTALS. */
	public static final String APPLICATION_FRACTALS = "application/fractals";

	/** The Constant APPLICATION_ENVOY. */
	public static final String APPLICATION_ENVOY = "application/envoy";

	/** The Constant APPLICATION_X_DVI. */
	public static final String APPLICATION_X_DVI = "application/x-dvi";

	/** The Constant APPLICATION_MSWORD. */
	public static final String APPLICATION_MSWORD = "application/msword";

	/** The Constant APPLICATION_X_MSDOWNLOAD. */
	public static final String APPLICATION_X_MSDOWNLOAD = "application/x-msdownload";

	/** The Constant APPLICATION_X_DIRECTOR. */
	public static final String APPLICATION_X_DIRECTOR = "application/x-director";

	/** The Constant APPLICATION_X_CSH. */
	public static final String APPLICATION_X_CSH = "application/x-csh";

	/** The Constant APPLICATION_PKIX_CRL. */
	public static final String APPLICATION_PKIX_CRL = "application/pkix-crl";

	/** The Constant APPLICATION_X_MSCARDFILE. */
	public static final String APPLICATION_X_MSCARDFILE = "application/x-mscardfile";

	/** The Constant APPLICATION_X_CPIO. */
	public static final String APPLICATION_X_CPIO = "application/x-cpio";

	/** The Constant IMAGE_CIS_COD. */
	public static final String IMAGE_CIS_COD = "image/cis-cod";

	/** The Constant IMAGE_X_CMX. */
	public static final String IMAGE_X_CMX = "image/x-cmx";

	/** The Constant APPLICATION_X_MSCLIP. */
	public static final String APPLICATION_X_MSCLIP = "application/x-msclip";

	/** The Constant APPLICATION_X_X509_CA_CERT. */
	public static final String APPLICATION_X_X509_CA_CERT = "application/x-x509-ca-cert";

	/** The Constant APPLICATION_X_NETCDF. */
	public static final String APPLICATION_X_NETCDF = "application/x-netcdf";

	/** The Constant APPLICATION_X_CDF. */
	public static final String APPLICATION_X_CDF = "application/x-cdf";

	/** The Constant APPLICATION_VND_MS_PKISECCAT. */
	public static final String APPLICATION_VND_MS_PKISECCAT = "application/vnd.ms-pkiseccat";

	/** The Constant IMAGE_BMP. */
	public static final String IMAGE_BMP = "image/bmp";

	/** The Constant APPLICATION_OCTET_STREAM. */
	public static final String APPLICATION_OCTET_STREAM = "application/octet-stream";

	/** The Constant APPLICATION_X_BCPIO. */
	public static final String APPLICATION_X_BCPIO = "application/x-bcpio";

	/** The Constant APPLICATION_OLESCRIPT. */
	public static final String APPLICATION_OLESCRIPT = "application/olescript";

	/** The Constant VIDEO_X_MSVIDEO. */
	public static final String VIDEO_X_MSVIDEO = "video/x-msvideo";

	/** The Constant AUDIO_BASIC. */
	public static final String AUDIO_BASIC = "audio/basic";

	/** The Constant VIDEO_X_MS_ASF. */
	public static final String VIDEO_X_MS_ASF = "video/x-ms-asf";

	/** The Constant APPLICATION_VND_ANDROID_PACKAGE_ARCHIVE. */
	public static final String APPLICATION_VND_ANDROID_PACKAGE_ARCHIVE = "application/vnd.android.package-archive";

	/** The Constant AUDIO_X_AIFF. */
	public static final String AUDIO_X_AIFF = "audio/x-aiff";

	/** The Constant APPLICATION_HDBTI. */
	public static final String APPLICATION_HDBTI = "application/hdbti";

	/** The Constant APPLICATION_POSTSCRIPT. */
	public static final String APPLICATION_POSTSCRIPT = "application/postscript";

	/** The Constant APPLICATION_BPMN. */
	public static final String APPLICATION_BPMN = "application/bpmn+xml";

	/** The Constant APPLICATION_SCHEMA. */
	public static final String APPLICATION_SCHEMA = "application/database-schema-model+xml";

	/** The Constant APPLICATION_ENTITY_DATA_MODEL. */
	public static final String APPLICATION_ENTITY_DATA_MODEL = "application/entity-data-model+xml";

	/** The Constant APPLICATION_JSON_JOB. */
	public static final String APPLICATION_JSON_JOB = "application/json+job";

	/** The Constant APPLICATION_JSON_XSJOB. */
	public static final String APPLICATION_JSON_XSJOB = "application/json+xsjob";

	/** The Constant APPLICATION_XML_CALCULATIONVIEW. */
	public static final String APPLICATION_XML_CALCULATIONVIEW = "application/xml+calculationview";

	/** The Constant APPLICATION_JSON_LISTENER. */
	public static final String APPLICATION_JSON_LISTENER = "application/json+listener";

	/** The Constant APPLICATION_JSON_WEBSOCKET. */
	public static final String APPLICATION_JSON_WEBSOCKET = "application/json+websocket";

	/** The Constant APPLICATION_JSON_TABLE. */
	public static final String APPLICATION_JSON_TABLE = "application/json+table";

	/** The Constant APPLICATION_JSON_VIEW. */
	public static final String APPLICATION_JSON_VIEW = "application/json+view";

	/** The Constant APPLICATION_JSON_ACCESS. */
	public static final String APPLICATION_JSON_ACCESS = "application/json+access";

	/** The Constant APPLICATION_JSON_ROLES. */
	public static final String APPLICATION_JSON_ROLES = "application/json+roles";

	/** The Constant APPLICATION_JSON_CSVIM. */
	public static final String APPLICATION_JSON_CSVIM = "application/json+csvim";

	/** The Constant APPLICATION_JSON_EXTENSION_POINT. */
	public static final String APPLICATION_JSON_EXTENSION_POINT = "application/json+extension-point";

	/** The Constant APPLICATION_JSON_EXTENSION. */
	public static final String APPLICATION_JSON_EXTENSION = "application/json+extension";

	/** The Constant APPLICATION_JSON_COMMAND. */
	public static final String APPLICATION_JSON_COMMAND = "application/json+command";

	/** The Constant APPLICATION_JSON_FORM. */
	public static final String APPLICATION_JSON_FORM = "application/json+form";

<<<<<<< HEAD
	/** The Constant APPLICATION_JSON_XSACCESS. */
	public static final String APPLICATION_JSON_XSACCESS = "application/json+xsaccess";
=======
	/** The Constant APPLICATION_JSON_HDI. */
	public static final String APPLICATION_JSON_HDI = "application/json+hdi";
>>>>>>> 572c5eeb

	/** The Constant CONTENT_TYPES. */
	private static final Map<String, String> CONTENT_TYPES = new HashMap<String, String>();

	/** The Constant BINARY_CONTENT_TYPES. */
	private static final Map<String, String> BINARY_CONTENT_TYPES = new HashMap<String, String>();

	/** The Constant TEXT_CONTENT_TYPES. */
	private static final Map<String, String> TEXT_CONTENT_TYPES = new HashMap<String, String>();

	static {
		BINARY_CONTENT_TYPES.put("ai", APPLICATION_POSTSCRIPT); //$NON-NLS-1$
		BINARY_CONTENT_TYPES.put("aif", AUDIO_X_AIFF); //$NON-NLS-1$
		BINARY_CONTENT_TYPES.put("aifc", AUDIO_X_AIFF); //$NON-NLS-1$
		BINARY_CONTENT_TYPES.put("aiff", AUDIO_X_AIFF); //$NON-NLS-1$
		BINARY_CONTENT_TYPES.put("apk", APPLICATION_VND_ANDROID_PACKAGE_ARCHIVE); //$NON-NLS-1$
		BINARY_CONTENT_TYPES.put("asf", VIDEO_X_MS_ASF); //$NON-NLS-1$
		BINARY_CONTENT_TYPES.put("asr", VIDEO_X_MS_ASF); //$NON-NLS-1$
		BINARY_CONTENT_TYPES.put("asx", VIDEO_X_MS_ASF); //$NON-NLS-1$
		BINARY_CONTENT_TYPES.put("au", AUDIO_BASIC); //$NON-NLS-1$
		BINARY_CONTENT_TYPES.put("avi", VIDEO_X_MSVIDEO); //$NON-NLS-1$
		BINARY_CONTENT_TYPES.put("axs", APPLICATION_OLESCRIPT); //$NON-NLS-1$
		BINARY_CONTENT_TYPES.put("bcpio", APPLICATION_X_BCPIO); //$NON-NLS-1$
		BINARY_CONTENT_TYPES.put("bin", APPLICATION_OCTET_STREAM); //$NON-NLS-1$
		BINARY_CONTENT_TYPES.put("bmp", IMAGE_BMP); //$NON-NLS-1$
		BINARY_CONTENT_TYPES.put("cat", APPLICATION_VND_MS_PKISECCAT); //$NON-NLS-1$
		BINARY_CONTENT_TYPES.put("cdf", APPLICATION_X_CDF); //$NON-NLS-1$
		BINARY_CONTENT_TYPES.put("cdf", APPLICATION_X_NETCDF); //$NON-NLS-1$
		BINARY_CONTENT_TYPES.put("cer", APPLICATION_X_X509_CA_CERT); //$NON-NLS-1$
		BINARY_CONTENT_TYPES.put("class", APPLICATION_OCTET_STREAM); //$NON-NLS-1$
		BINARY_CONTENT_TYPES.put("clp", APPLICATION_X_MSCLIP); //$NON-NLS-1$
		BINARY_CONTENT_TYPES.put("cmx", IMAGE_X_CMX); //$NON-NLS-1$
		BINARY_CONTENT_TYPES.put("cod", IMAGE_CIS_COD); //$NON-NLS-1$
		BINARY_CONTENT_TYPES.put("cpio", APPLICATION_X_CPIO); //$NON-NLS-1$
		BINARY_CONTENT_TYPES.put("crd", APPLICATION_X_MSCARDFILE); //$NON-NLS-1$
		BINARY_CONTENT_TYPES.put("crl", APPLICATION_PKIX_CRL); //$NON-NLS-1$
		BINARY_CONTENT_TYPES.put("crt", APPLICATION_X_X509_CA_CERT); //$NON-NLS-1$
		BINARY_CONTENT_TYPES.put("csh", APPLICATION_X_CSH); //$NON-NLS-1$
		BINARY_CONTENT_TYPES.put("dcr", APPLICATION_X_DIRECTOR); //$NON-NLS-1$
		BINARY_CONTENT_TYPES.put("der", APPLICATION_X_X509_CA_CERT); //$NON-NLS-1$
		BINARY_CONTENT_TYPES.put("dir", APPLICATION_X_DIRECTOR); //$NON-NLS-1$
		BINARY_CONTENT_TYPES.put("dll", APPLICATION_X_MSDOWNLOAD); //$NON-NLS-1$
		BINARY_CONTENT_TYPES.put("dms", APPLICATION_OCTET_STREAM); //$NON-NLS-1$
		BINARY_CONTENT_TYPES.put("doc", APPLICATION_MSWORD); //$NON-NLS-1$
		BINARY_CONTENT_TYPES.put("dot", APPLICATION_MSWORD); //$NON-NLS-1$
		BINARY_CONTENT_TYPES.put("dvi", APPLICATION_X_DVI); //$NON-NLS-1$
		BINARY_CONTENT_TYPES.put("dxr", APPLICATION_X_DIRECTOR); //$NON-NLS-1$
		BINARY_CONTENT_TYPES.put("eps", APPLICATION_POSTSCRIPT); //$NON-NLS-1$
		BINARY_CONTENT_TYPES.put("evy", APPLICATION_ENVOY); //$NON-NLS-1$
		BINARY_CONTENT_TYPES.put("exe", APPLICATION_OCTET_STREAM); //$NON-NLS-1$
		BINARY_CONTENT_TYPES.put("fif", APPLICATION_FRACTALS); //$NON-NLS-1$
		BINARY_CONTENT_TYPES.put("flr", X_WORLD_X_VRML); //$NON-NLS-1$
		BINARY_CONTENT_TYPES.put("gif", IMAGE_GIF); //$NON-NLS-1$
		BINARY_CONTENT_TYPES.put("gtar", APPLICATION_X_GTAR); //$NON-NLS-1$
		BINARY_CONTENT_TYPES.put("gz", APPLICATION_X_GZIP); //$NON-NLS-1$
		BINARY_CONTENT_TYPES.put("hdf", APPLICATION_X_HDF); //$NON-NLS-1$
		BINARY_CONTENT_TYPES.put("hlp", APPLICATION_WINHLP); //$NON-NLS-1$
		BINARY_CONTENT_TYPES.put("hqx", APPLICATION_MAC_BINHEX40); //$NON-NLS-1$
		BINARY_CONTENT_TYPES.put("hta", APPLICATION_HTA); //$NON-NLS-1$
		BINARY_CONTENT_TYPES.put("ico", IMAGE_X_ICON); //$NON-NLS-1$
		BINARY_CONTENT_TYPES.put("ief", IMAGE_IEF); //$NON-NLS-1$
		BINARY_CONTENT_TYPES.put("iii", APPLICATION_X_IPHONE); //$NON-NLS-1$
		BINARY_CONTENT_TYPES.put("ins", APPLICATION_X_INTERNET_SIGNUP); //$NON-NLS-1$
		BINARY_CONTENT_TYPES.put("isp", APPLICATION_X_INTERNET_SIGNUP); //$NON-NLS-1$
		BINARY_CONTENT_TYPES.put("jfif", IMAGE_PIPEG); //$NON-NLS-1$
		BINARY_CONTENT_TYPES.put("jpe", IMAGE_JPEG); //$NON-NLS-1$
		BINARY_CONTENT_TYPES.put("jpeg", IMAGE_JPEG); //$NON-NLS-1$
		BINARY_CONTENT_TYPES.put("jpg", IMAGE_JPEG); //$NON-NLS-1$
		BINARY_CONTENT_TYPES.put("latex", APPLICATION_X_LATEX); //$NON-NLS-1$
		BINARY_CONTENT_TYPES.put("lha", APPLICATION_OCTET_STREAM); //$NON-NLS-1$
		BINARY_CONTENT_TYPES.put("lsf", VIDEO_X_LA_ASF); //$NON-NLS-1$
		BINARY_CONTENT_TYPES.put("lsx", VIDEO_X_LA_ASF); //$NON-NLS-1$
		BINARY_CONTENT_TYPES.put("lzh", APPLICATION_OCTET_STREAM); //$NON-NLS-1$
		BINARY_CONTENT_TYPES.put("m13", APPLICATION_X_MSMEDIAVIEW); //$NON-NLS-1$
		BINARY_CONTENT_TYPES.put("m14", APPLICATION_X_MSMEDIAVIEW); //$NON-NLS-1$
		BINARY_CONTENT_TYPES.put("m3u", AUDIO_X_MPEGURL); //$NON-NLS-1$
		BINARY_CONTENT_TYPES.put("man", APPLICATION_X_TROFF_MAN); //$NON-NLS-1$
		BINARY_CONTENT_TYPES.put("mdb", APPLICATION_X_MSACCESS); //$NON-NLS-1$
		BINARY_CONTENT_TYPES.put("me", APPLICATION_X_TROFF_ME); //$NON-NLS-1$
		BINARY_CONTENT_TYPES.put("mht", MESSAGE_RFC822); //$NON-NLS-1$
		BINARY_CONTENT_TYPES.put("mhtml", MESSAGE_RFC822); //$NON-NLS-1$
		BINARY_CONTENT_TYPES.put("mid", AUDIO_MID); //$NON-NLS-1$
		BINARY_CONTENT_TYPES.put("mny", APPLICATION_X_MSMONEY); //$NON-NLS-1$
		BINARY_CONTENT_TYPES.put("mov", VIDEO_QUICKTIME); //$NON-NLS-1$
		BINARY_CONTENT_TYPES.put("movie", VIDEO_X_SGI_MOVIE); //$NON-NLS-1$
		BINARY_CONTENT_TYPES.put("mp2", VIDEO_MPEG); //$NON-NLS-1$
		BINARY_CONTENT_TYPES.put("mp3", AUDIO_MPEG); //$NON-NLS-1$
		BINARY_CONTENT_TYPES.put("mpa", VIDEO_MPEG); //$NON-NLS-1$
		BINARY_CONTENT_TYPES.put("mpe", VIDEO_MPEG); //$NON-NLS-1$
		BINARY_CONTENT_TYPES.put("mpeg", VIDEO_MPEG); //$NON-NLS-1$
		BINARY_CONTENT_TYPES.put("mpg", VIDEO_MPEG); //$NON-NLS-1$
		BINARY_CONTENT_TYPES.put("mpp", APPLICATION_VND_MS_PROJECT); //$NON-NLS-1$
		BINARY_CONTENT_TYPES.put("mpv2", VIDEO_MPEG); //$NON-NLS-1$
		BINARY_CONTENT_TYPES.put("ms", APPLICATION_X_TROFF_MS); //$NON-NLS-1$
		BINARY_CONTENT_TYPES.put("msg", APPLICATION_VND_MS_OUTLOOK); //$NON-NLS-1$
		BINARY_CONTENT_TYPES.put("mvb", APPLICATION_X_MSMEDIAVIEW); //$NON-NLS-1$
		BINARY_CONTENT_TYPES.put("nc", APPLICATION_X_NETCDF); //$NON-NLS-1$
		BINARY_CONTENT_TYPES.put("nws", MESSAGE_RFC822); //$NON-NLS-1$
		BINARY_CONTENT_TYPES.put("oda", APPLICATION_ODA); //$NON-NLS-1$
		BINARY_CONTENT_TYPES.put("p10", APPLICATION_PKCS10); //$NON-NLS-1$
		BINARY_CONTENT_TYPES.put("p12", APPLICATION_X_PKCS12); //$NON-NLS-1$
		BINARY_CONTENT_TYPES.put("p7b", APPLICATION_X_PKCS7_CERTIFICATES); //$NON-NLS-1$
		BINARY_CONTENT_TYPES.put("p7c", APPLICATION_X_PKCS7_MIME); //$NON-NLS-1$
		BINARY_CONTENT_TYPES.put("p7m", APPLICATION_X_PKCS7_MIME); //$NON-NLS-1$
		BINARY_CONTENT_TYPES.put("p7r", APPLICATION_X_PKCS7_CERTREQRESP); //$NON-NLS-1$
		BINARY_CONTENT_TYPES.put("p7s", APPLICATION_X_PKCS7_SIGNATURE); //$NON-NLS-1$
		BINARY_CONTENT_TYPES.put("pbm", IMAGE_X_PORTABLE_BITMAP); //$NON-NLS-1$
		BINARY_CONTENT_TYPES.put("pdf", APPLICATION_PDF); //$NON-NLS-1$
		BINARY_CONTENT_TYPES.put("pfx", APPLICATION_X_PKCS12); //$NON-NLS-1$
		BINARY_CONTENT_TYPES.put("pgm", IMAGE_X_PORTABLE_GRAYMAP); //$NON-NLS-1$
		BINARY_CONTENT_TYPES.put("pko", APPLICATION_YND_MS_PKIPKO); //$NON-NLS-1$
		BINARY_CONTENT_TYPES.put("pma", APPLICATION_X_PERFMON); //$NON-NLS-1$
		BINARY_CONTENT_TYPES.put("pmc", APPLICATION_X_PERFMON); //$NON-NLS-1$
		BINARY_CONTENT_TYPES.put("pml", APPLICATION_X_PERFMON); //$NON-NLS-1$
		BINARY_CONTENT_TYPES.put("pmr", APPLICATION_X_PERFMON); //$NON-NLS-1$
		BINARY_CONTENT_TYPES.put("pmw", APPLICATION_X_PERFMON); //$NON-NLS-1$
		BINARY_CONTENT_TYPES.put("png", IMAGE_PNG); //$NON-NLS-1$
		BINARY_CONTENT_TYPES.put("pnm", IMAGE_X_PORTABLE_ANYMAP); //$NON-NLS-1$
		BINARY_CONTENT_TYPES.put("pot", APPLICATION_VND_MS_POWERPOINT); //$NON-NLS-1$
		BINARY_CONTENT_TYPES.put("ppm", IMAGE_X_PORTABLE_PIXMAP); //$NON-NLS-1$
		BINARY_CONTENT_TYPES.put("pps", APPLICATION_VND_MS_POWERPOINT); //$NON-NLS-1$
		BINARY_CONTENT_TYPES.put("ppt", APPLICATION_VND_MS_POWERPOINT); //$NON-NLS-1$
		BINARY_CONTENT_TYPES.put("prf", APPLICATION_PICS_RULES); //$NON-NLS-1$
		BINARY_CONTENT_TYPES.put("ps", APPLICATION_POSTSCRIPT); //$NON-NLS-1$
		BINARY_CONTENT_TYPES.put("pub", APPLICATION_X_MSPUBLISHER); //$NON-NLS-1$
		BINARY_CONTENT_TYPES.put("qt", VIDEO_QUICKTIME); //$NON-NLS-1$
		BINARY_CONTENT_TYPES.put("ra", AUDIO_X_PN_REALAUDIO); //$NON-NLS-1$
		BINARY_CONTENT_TYPES.put("ram", AUDIO_X_PN_REALAUDIO); //$NON-NLS-1$
		BINARY_CONTENT_TYPES.put("ras", IMAGE_X_CMU_RASTER); //$NON-NLS-1$
		BINARY_CONTENT_TYPES.put("rgb", IMAGE_X_RGB); //$NON-NLS-1$
		BINARY_CONTENT_TYPES.put("rmi", AUDIO_MID); //$NON-NLS-1$
		BINARY_CONTENT_TYPES.put("roff", APPLICATION_X_TROFF); //$NON-NLS-1$
		BINARY_CONTENT_TYPES.put("scd", APPLICATION_X_MSSCHEDULE); //$NON-NLS-1$
		BINARY_CONTENT_TYPES.put("setpay", APPLICATION_SET_PAYMENT_INITIATION); //$NON-NLS-1$
		BINARY_CONTENT_TYPES.put("setreg", APPLICATION_SET_REGISTRATION_INITIATION); //$NON-NLS-1$
		BINARY_CONTENT_TYPES.put("shar", APPLICATION_X_SHAR); //$NON-NLS-1$
		BINARY_CONTENT_TYPES.put("sit", APPLICATION_X_STUFFIT); //$NON-NLS-1$
		BINARY_CONTENT_TYPES.put("snd", AUDIO_BASIC); //$NON-NLS-1$
		BINARY_CONTENT_TYPES.put("spc", APPLICATION_X_PKCS7_CERTIFICATES); //$NON-NLS-1$
		BINARY_CONTENT_TYPES.put("spl", APPLICATION_FUTURESPLASH); //$NON-NLS-1$
		BINARY_CONTENT_TYPES.put("src", APPLICATION_X_WAIS_SOURCE); //$NON-NLS-1$
		BINARY_CONTENT_TYPES.put("sst", APPLICATION_VND_MS_PKICERTSTORE); //$NON-NLS-1$
		BINARY_CONTENT_TYPES.put("stl", APPLICATION_VND_MS_PKISTL); //$NON-NLS-1$
		BINARY_CONTENT_TYPES.put("sv4cpio", APPLICATION_X_SV4CPIO); //$NON-NLS-1$
		BINARY_CONTENT_TYPES.put("sv4crc", APPLICATION_X_SV4CRC); //$NON-NLS-1$
		BINARY_CONTENT_TYPES.put("swf", APPLICATION_X_SHOCKWAVE_FLASH); //$NON-NLS-1$
		BINARY_CONTENT_TYPES.put("t", APPLICATION_X_TROFF); //$NON-NLS-1$
		BINARY_CONTENT_TYPES.put("tar", APPLICATION_X_TAR); //$NON-NLS-1$
		BINARY_CONTENT_TYPES.put("tcl", APPLICATION_X_TCL); //$NON-NLS-1$
		BINARY_CONTENT_TYPES.put("tex", APPLICATION_X_TEX); //$NON-NLS-1$
		BINARY_CONTENT_TYPES.put("texi", APPLICATION_X_TEXINFO); //$NON-NLS-1$
		BINARY_CONTENT_TYPES.put("texinfo", APPLICATION_X_TEXINFO); //$NON-NLS-1$
		BINARY_CONTENT_TYPES.put("tgz", APPLICATION_X_COMPRESSED); //$NON-NLS-1$
		BINARY_CONTENT_TYPES.put("tif", IMAGE_TIFF); //$NON-NLS-1$
		BINARY_CONTENT_TYPES.put("tiff", IMAGE_TIFF); //$NON-NLS-1$
		BINARY_CONTENT_TYPES.put("tr", APPLICATION_X_TROFF); //$NON-NLS-1$
		BINARY_CONTENT_TYPES.put("trm", APPLICATION_X_MSTERMINAL); //$NON-NLS-1$
		BINARY_CONTENT_TYPES.put("ustar", APPLICATION_X_USTAR); //$NON-NLS-1$
		BINARY_CONTENT_TYPES.put("vrml", X_WORLD_X_VRML); //$NON-NLS-1$
		BINARY_CONTENT_TYPES.put("wav", AUDIO_X_WAV); //$NON-NLS-1$
		BINARY_CONTENT_TYPES.put("wcm", APPLICATION_VND_MS_WORKS); //$NON-NLS-1$
		BINARY_CONTENT_TYPES.put("wdb", APPLICATION_VND_MS_WORKS); //$NON-NLS-1$
		BINARY_CONTENT_TYPES.put("wks", APPLICATION_VND_MS_WORKS); //$NON-NLS-1$
		BINARY_CONTENT_TYPES.put("wmf", APPLICATION_X_MSMETAFILE); //$NON-NLS-1$
		BINARY_CONTENT_TYPES.put("wps", APPLICATION_VND_MS_WORKS); //$NON-NLS-1$
		BINARY_CONTENT_TYPES.put("wri", APPLICATION_X_MSWRITE); //$NON-NLS-1$
		BINARY_CONTENT_TYPES.put("wrl", X_WORLD_X_VRML); //$NON-NLS-1$
		BINARY_CONTENT_TYPES.put("wrz", X_WORLD_X_VRML); //$NON-NLS-1$
		BINARY_CONTENT_TYPES.put("xaf", X_WORLD_X_VRML); //$NON-NLS-1$
		BINARY_CONTENT_TYPES.put("xbm", IMAGE_X_XBITMAP); //$NON-NLS-1$
		BINARY_CONTENT_TYPES.put("xla", APPLICATION_VND_MS_EXCEL); //$NON-NLS-1$
		BINARY_CONTENT_TYPES.put("xlc", APPLICATION_VND_MS_EXCEL); //$NON-NLS-1$
		BINARY_CONTENT_TYPES.put("xlm", APPLICATION_VND_MS_EXCEL); //$NON-NLS-1$
		BINARY_CONTENT_TYPES.put("xls", APPLICATION_VND_MS_EXCEL); //$NON-NLS-1$
		BINARY_CONTENT_TYPES.put("xlt", APPLICATION_VND_MS_EXCEL); //$NON-NLS-1$
		BINARY_CONTENT_TYPES.put("xlw", APPLICATION_VND_MS_EXCEL); //$NON-NLS-1$
		BINARY_CONTENT_TYPES.put("xof", X_WORLD_X_VRML); //$NON-NLS-1$
		BINARY_CONTENT_TYPES.put("xpm", IMAGE_X_XPIXMAP); //$NON-NLS-1$
		BINARY_CONTENT_TYPES.put("xwd", IMAGE_X_XWINDOWDUMP); //$NON-NLS-1$
		BINARY_CONTENT_TYPES.put("z", APPLICATION_X_COMPRESS); //$NON-NLS-1$
		BINARY_CONTENT_TYPES.put("zip", APPLICATION_ZIP); //$NON-NLS-1$

		BINARY_CONTENT_TYPES.put("ttf", APPLICATION_OCTET_STREAM); //$NON-NLS-1$
		BINARY_CONTENT_TYPES.put("svg", IMAGE_SVG_XML); //$NON-NLS-1$
		BINARY_CONTENT_TYPES.put("ttf", APPLICATION_X_FONT_TTF); //$NON-NLS-1$
		BINARY_CONTENT_TYPES.put("otf", APPLICATION_X_FONT_OPENTYPE); //$NON-NLS-1$
		BINARY_CONTENT_TYPES.put("woff", APPLICATION_FONT_WOFF); //$NON-NLS-1$
		BINARY_CONTENT_TYPES.put("woff2", APPLICATION_FONT_WOFF2); //$NON-NLS-1$
		BINARY_CONTENT_TYPES.put("eot", APPLICATION_VND_MS_FONTOBJECT); //$NON-NLS-1$

		TEXT_CONTENT_TYPES.put("txt", TEXT_PLAIN); //$NON-NLS-1$
		TEXT_CONTENT_TYPES.put("xml", TEXT_XML); //$NON-NLS-1$
		TEXT_CONTENT_TYPES.put("json", APPLICATION_JSON); //$NON-NLS-1$
		TEXT_CONTENT_TYPES.put("js", APPLICATION_JAVASCRIPT); //$NON-NLS-1$
		TEXT_CONTENT_TYPES.put("mjs", APPLICATION_JAVASCRIPT); //$NON-NLS-1$
		TEXT_CONTENT_TYPES.put("xsjs", APPLICATION_JAVASCRIPT); //$NON-NLS-1$
		TEXT_CONTENT_TYPES.put("xsjslib", APPLICATION_JAVASCRIPT); //$NON-NLS-1$
		TEXT_CONTENT_TYPES.put("calculationview", APPLICATION_XML_CALCULATIONVIEW); //$NON-NLS-1$
		//TEXT_CONTENT_TYPES.put("jslib", APPLICATION_JAVASCRIPT); //$NON-NLS-1$
		TEXT_CONTENT_TYPES.put("table", APPLICATION_JSON_TABLE); //$NON-NLS-1$
		TEXT_CONTENT_TYPES.put("view", APPLICATION_JSON_VIEW); //$NON-NLS-1$
		TEXT_CONTENT_TYPES.put("job", APPLICATION_JSON_JOB); //$NON-NLS-1$
		TEXT_CONTENT_TYPES.put("xsjob", APPLICATION_JSON_XSJOB); //$NON-NLS-1$
		TEXT_CONTENT_TYPES.put("listener", APPLICATION_JSON_LISTENER); //$NON-NLS-1$
		TEXT_CONTENT_TYPES.put("websocket", APPLICATION_JSON_WEBSOCKET); //$NON-NLS-1$
		TEXT_CONTENT_TYPES.put("extensionpoint", APPLICATION_JSON_EXTENSION_POINT); //$NON-NLS-1$
		TEXT_CONTENT_TYPES.put("extension", APPLICATION_JSON_EXTENSION); //$NON-NLS-1$
		TEXT_CONTENT_TYPES.put("access", APPLICATION_JSON_ACCESS); //$NON-NLS-1$
		TEXT_CONTENT_TYPES.put("roles", APPLICATION_JSON_ROLES); //$NON-NLS-1$
		TEXT_CONTENT_TYPES.put("hdbti", APPLICATION_HDBTI); //$NON-NLS-1$
		TEXT_CONTENT_TYPES.put("csvim", APPLICATION_JSON_CSVIM); //$NON-NLS-1$
		TEXT_CONTENT_TYPES.put("command", APPLICATION_JSON_COMMAND); //$NON-NLS-1$
		TEXT_CONTENT_TYPES.put("form", APPLICATION_JSON_FORM); //$NON-NLS-1$
		TEXT_CONTENT_TYPES.put("xsaccess", APPLICATION_JSON_XSACCESS); //$NON-NLS-1$
		//TEXT_CONTENT_TYPES.put("entity", APPLICATION_JSON); //$NON-NLS-1$
		//TEXT_CONTENT_TYPES.put("ws", APPLICATION_JSON); //$NON-NLS-1$
		//TEXT_CONTENT_TYPES.put("routes", TEXT_XML); //$NON-NLS-1$
		TEXT_CONTENT_TYPES.put("wsdl", TEXT_XML); //$NON-NLS-1$
		TEXT_CONTENT_TYPES.put("xsl", TEXT_XML); //$NON-NLS-1$
		TEXT_CONTENT_TYPES.put("xslt", TEXT_XML); //$NON-NLS-1$
		TEXT_CONTENT_TYPES.put("bas", TEXT_PLAIN); //$NON-NLS-1$
		TEXT_CONTENT_TYPES.put("c", TEXT_PLAIN); //$NON-NLS-1$
		TEXT_CONTENT_TYPES.put("css", TEXT_CSS); //$NON-NLS-1$
		TEXT_CONTENT_TYPES.put("csv", TEXT_CSV); //$NON-NLS-1$
		TEXT_CONTENT_TYPES.put("etx", TEXT_X_SETEXT); //$NON-NLS-1$
		TEXT_CONTENT_TYPES.put("h", TEXT_PLAIN); //$NON-NLS-1$
		TEXT_CONTENT_TYPES.put("htm", TEXT_HTML); //$NON-NLS-1$
		TEXT_CONTENT_TYPES.put("html", TEXT_HTML); //$NON-NLS-1$
		TEXT_CONTENT_TYPES.put("htt", TEXT_WEBVIEWHTML); //$NON-NLS-1$
		TEXT_CONTENT_TYPES.put("sct", TEXT_SCRIPTLET); //$NON-NLS-1$
		TEXT_CONTENT_TYPES.put("rtx", TEXT_RICHTEXT); //$NON-NLS-1$
		TEXT_CONTENT_TYPES.put("rtf", APPLICATION_RTF); //$NON-NLS-1$
		TEXT_CONTENT_TYPES.put("sh", APPLICATION_X_SH); //$NON-NLS-1$
		TEXT_CONTENT_TYPES.put("stm", TEXT_HTML); //$NON-NLS-1$
		// TEXT_CONTENT_TYPES.put("svg", "image/svg+xml"); //$NON-NLS-1$ //$NON-NLS-2$
		TEXT_CONTENT_TYPES.put("tsv", TEXT_TAB_SEPARATED_VALUES); //$NON-NLS-1$
		TEXT_CONTENT_TYPES.put("dsv", TEXT_DELIMITER_SEPARATED_VALUES); //$NON-NLS-1$
		TEXT_CONTENT_TYPES.put("append", TEXT_DELIMITER_SEPARATED_VALUES); //$NON-NLS-1$
		TEXT_CONTENT_TYPES.put("replace", TEXT_DELIMITER_SEPARATED_VALUES); //$NON-NLS-1$
		TEXT_CONTENT_TYPES.put("delete", TEXT_DELIMITER_SEPARATED_VALUES); //$NON-NLS-1$
		TEXT_CONTENT_TYPES.put("update", TEXT_DELIMITER_SEPARATED_VALUES); //$NON-NLS-1$
		TEXT_CONTENT_TYPES.put("uls", TEXT_IULS); //$NON-NLS-1$
		TEXT_CONTENT_TYPES.put("htc", TEXT_X_COMPONENT); //$NON-NLS-1$
		TEXT_CONTENT_TYPES.put("vcf", TEXT_X_VCARD); //$NON-NLS-1$
		TEXT_CONTENT_TYPES.put("wiki", TEXT_HTML); //$NON-NLS-1$
		TEXT_CONTENT_TYPES.put("wikis", TEXT_HTML); //$NON-NLS-1$
		TEXT_CONTENT_TYPES.put("md", TEXT_HTML); //$NON-NLS-1$
		TEXT_CONTENT_TYPES.put("markdown", TEXT_HTML); //$NON-NLS-1$
		TEXT_CONTENT_TYPES.put("mdown", TEXT_HTML); //$NON-NLS-1$
		TEXT_CONTENT_TYPES.put("mkdn", TEXT_HTML); //$NON-NLS-1$
		TEXT_CONTENT_TYPES.put("markdown", TEXT_HTML); //$NON-NLS-1$
		TEXT_CONTENT_TYPES.put("mkd", TEXT_HTML); //$NON-NLS-1$
		TEXT_CONTENT_TYPES.put("mdwn", TEXT_HTML); //$NON-NLS-1$
		TEXT_CONTENT_TYPES.put("textile", TEXT_HTML); //$NON-NLS-1$
		TEXT_CONTENT_TYPES.put("confluence", TEXT_HTML); //$NON-NLS-1$
		TEXT_CONTENT_TYPES.put("tracwiki", TEXT_HTML); //$NON-NLS-1$
		TEXT_CONTENT_TYPES.put("twiki", TEXT_HTML); //$NON-NLS-1$
		TEXT_CONTENT_TYPES.put("bpmn", APPLICATION_BPMN); //$NON-NLS-1$
		TEXT_CONTENT_TYPES.put("dsm", APPLICATION_SCHEMA); //$NON-NLS-1$
		TEXT_CONTENT_TYPES.put("edm", APPLICATION_ENTITY_DATA_MODEL); //$NON-NLS-1$
		TEXT_CONTENT_TYPES.put("hdi", APPLICATION_JSON_HDI); //$NON-NLS-1$


		CONTENT_TYPES.putAll(BINARY_CONTENT_TYPES);
		CONTENT_TYPES.putAll(TEXT_CONTENT_TYPES);

	}

	/** The Constant DEFAULT_CONTENT_TYPE. */
	public static final String DEFAULT_CONTENT_TYPE = TEXT_PLAIN;

	/**
	 * Gets the content type.
	 *
	 * @param extension
	 *            the extension
	 * @return the content type
	 */
	public static String getContentType(String extension) {
		if (extension == null) {
			return DEFAULT_CONTENT_TYPE;
		}
		String contentType = CONTENT_TYPES.get(extension.toLowerCase());
		if (contentType == null) {
			contentType = DEFAULT_CONTENT_TYPE;
		}

		return contentType;
	}

	/**
	 * Checks if is binary.
	 *
	 * @param contentType
	 *            the content type
	 * @return true, if is binary
	 */
	public static boolean isBinary(String contentType) {
		return BINARY_CONTENT_TYPES.containsValue(contentType);
	}

	/**
	 * Gets the extension.
	 *
	 * @param filename
	 *            the filename
	 * @return the extension
	 */
	public static String getExtension(String filename) {
		return FilenameUtils.getExtension(filename);
	}
}<|MERGE_RESOLUTION|>--- conflicted
+++ resolved
@@ -478,13 +478,11 @@
 	/** The Constant APPLICATION_JSON_FORM. */
 	public static final String APPLICATION_JSON_FORM = "application/json+form";
 
-<<<<<<< HEAD
 	/** The Constant APPLICATION_JSON_XSACCESS. */
 	public static final String APPLICATION_JSON_XSACCESS = "application/json+xsaccess";
-=======
+
 	/** The Constant APPLICATION_JSON_HDI. */
 	public static final String APPLICATION_JSON_HDI = "application/json+hdi";
->>>>>>> 572c5eeb
 
 	/** The Constant CONTENT_TYPES. */
 	private static final Map<String, String> CONTENT_TYPES = new HashMap<String, String>();
