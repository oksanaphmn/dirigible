--- conflicted
+++ resolved
@@ -1,842 +1,792 @@
-/*
- * Copyright (c) 2021 SAP SE or an SAP affiliate company and Eclipse Dirigible contributors
- *
- * All rights reserved. This program and the accompanying materials
- * are made available under the terms of the Eclipse Public License v2.0
- * which accompanies this distribution, and is available at
- * http://www.eclipse.org/legal/epl-v20.html
- *
- * SPDX-FileCopyrightText: 2021 SAP SE or an SAP affiliate company and Eclipse Dirigible contributors
- * SPDX-License-Identifier: EPL-2.0
- */
-package org.eclipse.dirigible.engine.odata2.sql.builder;
-
-import static org.apache.olingo.odata2.api.commons.HttpStatusCodes.BAD_REQUEST;
-import static org.apache.olingo.odata2.api.commons.HttpStatusCodes.INTERNAL_SERVER_ERROR;
-import static org.eclipse.dirigible.engine.odata2.sql.builder.expression.SQLExpression.ExpressionType.FROM;
-import static org.eclipse.dirigible.engine.odata2.sql.builder.expression.SQLExpression.ExpressionType.INTO;
-import static org.eclipse.dirigible.engine.odata2.sql.builder.expression.SQLExpression.ExpressionType.JOIN;
-import static org.eclipse.dirigible.engine.odata2.sql.builder.expression.SQLExpression.ExpressionType.KEYS;
-import static org.eclipse.dirigible.engine.odata2.sql.builder.expression.SQLExpression.ExpressionType.ORDERBY;
-import static org.eclipse.dirigible.engine.odata2.sql.builder.expression.SQLExpression.ExpressionType.SELECT_COLUMN_LIST;
-import static org.eclipse.dirigible.engine.odata2.sql.builder.expression.SQLExpression.ExpressionType.SELECT_PREFIX;
-import static org.eclipse.dirigible.engine.odata2.sql.builder.expression.SQLExpression.ExpressionType.SELECT_SUFFIX;
-import static org.eclipse.dirigible.engine.odata2.sql.builder.expression.SQLExpression.ExpressionType.TABLE;
-import static org.eclipse.dirigible.engine.odata2.sql.builder.expression.SQLExpression.ExpressionType.VALUES;
-import static org.eclipse.dirigible.engine.odata2.sql.builder.expression.SQLExpression.ExpressionType.WHERE;
-import static org.eclipse.dirigible.engine.odata2.sql.utils.OData2Utils.fqn;
-import static org.eclipse.dirigible.engine.odata2.sql.utils.OData2Utils.isOrderByEntityInExpand;
-
-import java.sql.Date;
-import java.sql.PreparedStatement;
-import java.sql.ResultSet;
-import java.sql.SQLException;
-import java.sql.Time;
-import java.sql.Timestamp;
-import java.util.ArrayList;
-import java.util.Calendar;
-import java.util.Collection;
-import java.util.HashSet;
-import java.util.Iterator;
-import java.util.List;
-import java.util.Map;
-import java.util.Set;
-import java.util.TreeMap;
-import java.util.UUID;
-import java.util.stream.Collectors;
-
-import org.apache.olingo.odata2.api.commons.HttpStatusCodes;
-import org.apache.olingo.odata2.api.edm.EdmEntitySet;
-import org.apache.olingo.odata2.api.edm.EdmEntityType;
-import org.apache.olingo.odata2.api.edm.EdmException;
-import org.apache.olingo.odata2.api.edm.EdmNavigationProperty;
-import org.apache.olingo.odata2.api.edm.EdmProperty;
-import org.apache.olingo.odata2.api.edm.EdmStructuralType;
-import org.apache.olingo.odata2.api.edm.EdmType;
-import org.apache.olingo.odata2.api.ep.entry.ODataEntry;
-import org.apache.olingo.odata2.api.exception.ODataException;
-import org.apache.olingo.odata2.api.exception.ODataHttpException;
-import org.apache.olingo.odata2.api.exception.ODataNotImplementedException;
-import org.apache.olingo.odata2.api.uri.NavigationPropertySegment;
-import org.apache.olingo.odata2.api.uri.NavigationSegment;
-import org.apache.olingo.odata2.api.uri.SelectItem;
-import org.apache.olingo.odata2.api.uri.UriInfo;
-import org.apache.olingo.odata2.api.uri.expression.CommonExpression;
-import org.apache.olingo.odata2.api.uri.expression.FilterExpression;
-import org.apache.olingo.odata2.api.uri.expression.MemberExpression;
-import org.apache.olingo.odata2.api.uri.expression.OrderByExpression;
-import org.apache.olingo.odata2.api.uri.expression.OrderExpression;
-import org.apache.olingo.odata2.core.edm.EdmDateTime;
-import org.apache.olingo.odata2.core.edm.EdmGuid;
-import org.apache.olingo.odata2.core.edm.EdmTime;
-import org.eclipse.dirigible.commons.config.Configuration;
-import org.eclipse.dirigible.engine.odata2.sql.api.OData2Exception;
-import org.eclipse.dirigible.engine.odata2.sql.binding.EdmTableBinding;
-import org.eclipse.dirigible.engine.odata2.sql.binding.EdmTableBinding.ColumnInfo;
-import org.eclipse.dirigible.engine.odata2.sql.binding.EdmTableBindingProvider;
-import org.eclipse.dirigible.engine.odata2.sql.builder.expression.SQLExpressionDelete;
-import org.eclipse.dirigible.engine.odata2.sql.builder.expression.SQLExpressionInsert;
-import org.eclipse.dirigible.engine.odata2.sql.builder.expression.SQLExpressionJoin;
-import org.eclipse.dirigible.engine.odata2.sql.builder.expression.SQLExpressionOrderBy;
-import org.eclipse.dirigible.engine.odata2.sql.builder.expression.SQLExpressionSelect;
-import org.eclipse.dirigible.engine.odata2.sql.builder.expression.SQLExpressionSelect.SQLSelectBuilder;
-import org.eclipse.dirigible.engine.odata2.sql.builder.expression.SQLExpressionUpdate;
-import org.eclipse.dirigible.engine.odata2.sql.builder.expression.SQLExpressionUtils;
-import org.eclipse.dirigible.engine.odata2.sql.builder.expression.SQLExpressionWhere;
-import org.eclipse.dirigible.engine.odata2.sql.builder.expression.SQLExpressionWhere.Param;
-import org.eclipse.dirigible.engine.odata2.sql.builder.expression.SQLExpressionWhere.TemporalType;
-import org.slf4j.Logger;
-import org.slf4j.LoggerFactory;
-
-public final class SQLQuery {
-
-    private static final Logger LOG = LoggerFactory.getLogger(SQLQuery.class);
-
-    private final Map<String, EdmStructuralType> tableAliasesForEntitiesInQuery;
-    private final Set<String> structuralTypesInJoin;
-
-    private final EdmTableBindingProvider tableMappingProvider;
-    private SQLExpressionWhere whereExpression;
-    private SQLExpressionSelect selectExpression;
-    private SQLExpressionInsert insertExpression;
-    private SQLExpressionDelete deleteExpression;
-    private SQLExpressionUpdate updateExpression;
-    private final List<SQLExpressionJoin> joinExpressions = new ArrayList<>();
-    private SQLExpressionOrderBy orderByExpressions;
-    private boolean serversidePaging;
-    private int row = 0;
-
-    public SQLQuery(final EdmTableBindingProvider tableMappingProvider) {
-        this.tableMappingProvider = tableMappingProvider;
-        selectExpression = null;
-        orderByExpressions = null;
-        whereExpression = new SQLExpressionWhere();
-        tableAliasesForEntitiesInQuery = new TreeMap<>();
-        structuralTypesInJoin = new HashSet<>();
-    }
-
-    public SQLExpressionSelect select(final List<SelectItem> selects, final List<ArrayList<NavigationPropertySegment>> expand) {
-        selectExpression = new SQLExpressionSelect(this, selects, expand);
-        return selectExpression;
-    }
-
-    public SQLSelectBuilder select() {
-        //this is the count
-        selectExpression = new SQLExpressionSelect(this);
-        return new SQLSelectBuilder(selectExpression);
-    }
-
-    public SQLQuery and(final SQLExpressionWhere whereClause) {
-        this.whereExpression.and(whereClause);
-        return this;
-    }
-
-    public SQLQuery or(final SQLExpressionWhere whereClause) {
-        this.whereExpression.or(whereClause);
-        return this;
-    }
-
-<<<<<<< HEAD
-    public SQLQuery orderBy(final OrderByExpression orderBy, final EdmEntityType entityType)
-            throws EdmException, ODataNotImplementedException {
-=======
-
-    public SQLQuery orderBy(final OrderByExpression orderBy, final EdmEntityType entityType) throws ODataNotImplementedException {
->>>>>>> d7142d53
-        if (orderBy != null && orderBy.getOrders() != null) {
-            for (OrderExpression order : orderBy.getOrders()) {
-                switch (order.getExpression().getKind()) {
-                case PROPERTY:
-                case MEMBER:                   
-                    continue;
-                default:
-                    LOG.error("OrderBy with non property or member expressions are not implemented yet!");
-                    throw new ODataNotImplementedException();
-                }
-            }
-        }
-        this.orderByExpressions = new SQLExpressionOrderBy(this, entityType, orderBy);
-        return this;
-    }
-    
-    public void validateOrderBy(final UriInfo uriInfo)
-            throws EdmException, ODataNotImplementedException {
-        boolean usingOrderBy = uriInfo.getOrderBy() != null && uriInfo.getOrderBy().getOrders() != null;
-        if (usingOrderBy) {
-            for (OrderExpression orderExpression : uriInfo.getOrderBy().getOrders()) {
-                switch (orderExpression.getExpression().getKind()) {
-                case PROPERTY:
-                    continue;
-                case MEMBER:
-                    //For a member order by to work we need a corresponding expand (which also means a join).
-                    //Otherwise the table in the member order by clause will not be part of the query
-                    //E.g. SELECT T0.ID AS "ID_T0" FROM CARS AS T0 ORDER BY T1.FIRSTNAME DESC (we need a join to define T1)
-                    if (!isOrderByEntityInExpand(orderExpression, uriInfo)) {
-                        throw new OData2Exception("Missing $expand of the entity in the OrderBy expression", HttpStatusCodes.BAD_REQUEST); //no expand, but member order by is not allowed
-                    }
-                    continue;
-                default:
-                    LOG.error("OrderBy is implmented only for properties or member properties!");
-                    throw new ODataNotImplementedException();
-                }
-            }
-        }
-    }
-
-    public SQLQuery filter(final EdmEntitySet filterTarget, final FilterExpression filter) throws ODataException {
-        //TODO we do not search only filter target table. What if we filter on property that is complex type and is field of the target entity?
-        SQLExpressionWhere where = SQLExpressionUtils.buildSQLWhereClause(this, filterTarget.getEntityType(), filter);
-        if (!where.isEmpty()) {
-            whereExpression.and(where);
-        }
-        return this;
-    }
-
-    public SQLQuery clearFilter(final EdmEntitySet filterTarget) {
-        whereExpression = new SQLExpressionWhere();
-        return this;
-    }
-
-    public SQLQuery filter(final EdmEntitySet filterTarget, final EdmProperty keyProperty, final List<String> idsOfLeadingEntities)
-            throws ODataException {
-        //String column = getSQLTableColumn(filterTarget.getEntityType(), keyProperty);
-        ColumnInfo column = getSQLTableColumnInfo(filterTarget.getEntityType(), keyProperty);
-        List<Param> params = new ArrayList<>();
-        StringBuilder query = new StringBuilder(column.getColumnName() + " IN (");
-        for (String leadingEntityId : idsOfLeadingEntities) {
-            params.add(new Param(leadingEntityId, column.getSqlType()));
-            query.append("?,");
-        }
-        //delete the last ,
-        query.deleteCharAt(query.length() - 1);
-        query.append(")");
-        SQLExpressionWhere where = new SQLExpressionWhere(query.toString(), params);
-        if (!where.isEmpty()) {
-            whereExpression.and(where);
-        }
-        return this;
-    }
-
-    public String getWhereClause() {
-        return whereExpression.getWhereClause();
-    }
-
-    public SQLExpressionWhere getWhereExpression() {
-        return whereExpression;
-    }
-
-    public SQLExpressionSelect getSelectExpression() {
-        return selectExpression;
-    }
-
-    public SQLExpressionInsert getInsertExpression() {
-        return insertExpression;
-    }
-
-    public SQLExpressionDelete getDeleteExpression() {
-        return deleteExpression;
-    }
-
-    public SQLExpressionUpdate getUpdateExpression() {
-        return updateExpression;
-    }
-
-    public String getSQLTableName(final EdmStructuralType target) {
-        EdmTableBinding mapping = tableMappingProvider.getEdmTableBinding(target);
-        return mapping.getTableName();
-    }
-
-    public List<String> getSQLJoinTableName(final EdmStructuralType from, final EdmStructuralType to) throws EdmException {
-        if (tableMappingProvider.getEdmTableBinding(from).hasJoinColumnTo(to))
-            return tableMappingProvider.getEdmTableBinding(from).getJoinColumnTo(to);
-        throw new IllegalArgumentException("No join column definition found from type " + from + " to type " + to);
-    }
-
-    public String getSQLTablePrimaryKey(final EdmStructuralType type) throws EdmException {
-        return tableMappingProvider.getEdmTableBinding(type).getPrimaryKey();
-    }
-
-    public String getSQLTableColumn(final EdmStructuralType targetEnitityType, final EdmProperty p) throws EdmException {
-        if (p.isSimple()) {
-            boolean caseSensitive = Boolean.parseBoolean(Configuration.get("DIRIGIBLE_DATABASE_NAMES_CASE_SENSITIVE", "false"));
-            if (caseSensitive) {
-                return "\"" + getSQLTableAlias(targetEnitityType) + "\".\"" + tableMappingProvider.getEdmTableBinding(targetEnitityType).getColumnName(p) + "\"";
-            } else {
-                return getSQLTableAlias(targetEnitityType) + "." + tableMappingProvider.getEdmTableBinding(targetEnitityType).getColumnName(p);
-            }
-        } else {
-            throw new IllegalArgumentException("Unable to get the table column name of complex property " + p);
-        }
-    }
-
-    public String getSQLTableColumnNoAlias(final EdmStructuralType targetEnitityType, final EdmProperty p) {
-        if (p.isSimple()) {
-            boolean caseSensitive = Boolean.parseBoolean(Configuration.get("DIRIGIBLE_DATABASE_NAMES_CASE_SENSITIVE", "false"));
-            if (caseSensitive) {
-                return "\"" + tableMappingProvider.getEdmTableBinding(targetEnitityType).getColumnName(p) + "\"";
-            } else {
-                return tableMappingProvider.getEdmTableBinding(targetEnitityType).getColumnName(p);
-            }
-        } else {
-            throw new IllegalArgumentException("Unable to get the table column name of complex property " + p);
-        }
-    }
-
-    //TODO use me
-    private String fixDatabaseNamesCase(String column) {
-        boolean caseSensitive = Boolean.parseBoolean(Configuration.get("DIRIGIBLE_DATABASE_NAMES_CASE_SENSITIVE", "false"));
-        return caseSensitive ? "\"" + column + "\"" : column;
-    }
-
-
-    public List<String> getSQLJoinColumnNoAlias(final EdmStructuralType targetEnitityType, final EdmNavigationProperty p) throws EdmException {
-        List<String> joinColums = tableMappingProvider.getEdmTableBinding(targetEnitityType).getJoinColumnTo((EdmStructuralType) p.getType());
-        return joinColums.stream().map(c -> fixDatabaseNamesCase(c)).collect(Collectors.toList());
-    }
-
-    public ColumnInfo getSQLTableColumnInfo(final EdmStructuralType targetEnitityType, final EdmProperty p) throws EdmException {
-        if (p.isSimple()) {
-            ColumnInfo info = tableMappingProvider.getEdmTableBinding((targetEnitityType)).getColumnInfo(p);
-            boolean caseSensitive = Boolean.parseBoolean(Configuration.get("DIRIGIBLE_DATABASE_NAMES_CASE_SENSITIVE", "false"));
-            if (caseSensitive) {
-                return new ColumnInfo("\"" + getSQLTableAlias(targetEnitityType) + "\".\"" + info.getColumnName() + "\"", info.getSqlType());
-                //return getSQLTableAlias(targetEnitityType) + "." + tableMappingProvider.getTableMapping(targetEnitityType).getColumnName(p);
-            } else {
-                return new ColumnInfo(getSQLTableAlias(targetEnitityType) + "." + info.getColumnName(), info.getSqlType());
-                //return getSQLTableAlias(targetEnitityType) + "." + tableMappingProvider.getTableMapping(targetEnitityType).getColumnName(p);
-            }
-        } else {
-            throw new IllegalArgumentException("Unable to get the table column name of complex property " + p);
-        }
-    }
-
-    /**
-     * Use the table column alias to read result set
-     * 
-     * @param targetEnitityType the target entity type
-     * @param property the property
-     * @return the alias
-     * @throws EdmException in case of an error
-     */
-    public String getSQLTableColumnAlias(final EdmStructuralType targetEnitityType, final EdmProperty property) throws EdmException {
-        if (property.isSimple())
-            return tableMappingProvider.getEdmTableBinding(targetEnitityType).getColumnName(property) + "_" + getSQLTableAlias(targetEnitityType);
-        else
-            throw new IllegalArgumentException("Unable to get the table column name of complex property " + property);
-    }
-
-    /**
-     * Check whether it is transient type
-     * 
-     * @param targetEnitityType the target entity type
-     * @param property the property
-     * @return true if it is transient and false otherwise
-     */
-    public boolean isTransientType(final EdmStructuralType targetEnitityType, final EdmProperty property) {
-        return !tableMappingProvider.getEdmTableBinding(targetEnitityType).isPropertyMapped(property);
-    }
-
-    /**
-     * Generate join expression
-     * 
-     * @param from from segment
-     * @param to to segment
-     * @return the generated expression
-     * @throws EdmException in case of an error
-     */
-    public SQLExpressionJoin join(final EdmStructuralType from, final EdmStructuralType to) throws EdmException {
-        SQLExpressionJoin join = new SQLExpressionJoin(this, from, to);
-        if (!join.isEmpty()) {
-            //adds the join if it does not exist
-            if (!joinExpressions.contains(join)) {
-                joinExpressions.add(join);
-                structuralTypesInJoin.add(fqn(from));
-            }
-        }
-        return join;
-    }
-
-    /**
-     * Generate join expression
-     * 
-     * @param start start segment
-     * @param target target segment
-     * @param expands expands segment
-     * @return the generated expression
-     * @throws ODataException in case of an error
-     */
-    public SQLExpressionJoin join(final EdmEntitySet start, final EdmEntitySet target, final List<NavigationSegment> expands)
-            throws ODataException {
-        return this.join(start.getEntityType(), target.getEntityType());
-    }
-
-    // Do NOT use this method; For Unit testing purposes ONLY
-    Iterator<SQLExpressionJoin> getJoinWhereClauses() {
-        return joinExpressions.iterator();
-    }
-
-    List<SQLExpressionWhere.Param> getParams() {
-        return whereExpression.getParams();
-    }
-
-    private String evaluateJoins(final SQLContext context) throws ODataException {
-        StringBuilder builder = new StringBuilder();
-        for (SQLExpressionJoin join : joinExpressions) {
-            if (join.isEmpty()) {
-                continue;
-            }
-            builder.append(join.evaluate(context, JOIN)).append(" ");
-        }
-        return builder.toString();
-    }
-
-    // This Method is for internal use ONLY !!! Do NEVER use it !!!
-    // It will be hidden in future without further mitigation
-    // TODO Refactor this method to private area
-    public String getSQLTableAlias(final EdmType type) {
-        if (type instanceof EdmStructuralType)
-            return getTableAliasForType((EdmStructuralType) type);
-        else
-            throw new IllegalArgumentException("Mapping of types other than EdmEntityType and EdmComplexType is not supported!");
-    }
-
-    private String getTableAliasForType(final EdmStructuralType st) {
-        Collection<String> keys = tableAliasesForEntitiesInQuery.keySet();
-        try {
-            for (String key : keys) {
-                EdmStructuralType type = tableAliasesForEntitiesInQuery.get(key);
-                if (fqn(type).equals(fqn(st)))
-                    return key;
-            }
-            return grantTableAliasForStructuralTypeInQuery(st);
-        } catch (Exception e) {
-            throw new OData2Exception("No mapping has been defined for type " + fqn(st), INTERNAL_SERVER_ERROR);
-        }
-    }
-
-    // This Method is for internal use ONLY !!! Do NEVER use it !!!
-    // It will be hidden in future without further mitigation
-    // TODO Refactor this method to private area
-    /**
-     * Get table aliases
-     * 
-     * @return the aliases
-     */
-    public Iterator<String> getTablesAliasesForEntitiesInQuery() {
-        return tableAliasesForEntitiesInQuery.keySet().iterator();
-    }
-
-    // This Method is for internal use ONLY !!! Do NEVER use it !!!
-    // It will be hidden in future without further mitigation
-    // TODO Refactor this method to private area
-    /**
-     * Get entity for alias
-     * @param tableAlias the table alias
-     * @return the type
-     */
-    public EdmStructuralType getEntityInQueryForAlias(final String tableAlias) {
-        return tableAliasesForEntitiesInQuery.get(tableAlias);
-    }
-
-    // This Method is for internal use ONLY !!! Do NEVER use it !!!
-    // It will be hidden in future without further mitigation
-    // TODO Refactor this method to private area
-    /**
-     * Get table alias for structural type
-     * @param entity the entity
-     * @return the alias
-     */
-    public String grantTableAliasForStructuralTypeInQuery(final EdmStructuralType entity) {
-        try {
-            Collection<EdmStructuralType> targets = tableAliasesForEntitiesInQuery.values();
-            for (EdmStructuralType type : targets) {
-                if (fqn(type).equals(fqn(entity)))
-                    // Alias is already contained in the map
-                    return getTableAliasForType(type);
-            }
-            String alias = "T" + tableAliasesForEntitiesInQuery.size();
-            LOG.debug("Grant Alias '" + alias + "' for " + entity.getName());
-            // Add alias to map
-            tableAliasesForEntitiesInQuery.put("T" + tableAliasesForEntitiesInQuery.size(), entity);
-            return alias;
-        } catch (EdmException e) {
-            throw new OData2Exception(INTERNAL_SERVER_ERROR, e);
-        }
-    }
-
-    public void setParamsOnStatement(final PreparedStatement preparedStatement) throws SQLException {
-        for (int i = 0; i < getParams().size(); i++) {
-            Param param = getParams().get(i);
-            if (param.isTemporalType()) {
-                TemporalType type = param.getTemporalType();
-                switch (type) {
-                    case DATE:
-                        preparedStatement.setDate(i + 1, asSQLDate(param.getValue()));
-                        break;
-                    case TIMESTAMP:
-                        preparedStatement.setTimestamp(i + 1, asTimeStamp(param.getValue()));
-                        break;
-                    case TIME:
-                        preparedStatement.setTime(i + 1, asTime(param.getValue()));
-                }
-
-            } else {
-                Object value = convertToSqlType(param);
-                boolean successfullySet = setInteger(preparedStatement, i, value);
-                if (!successfullySet) {
-                    successfullySet = setLong(preparedStatement, i, value);
-                }
-                if (!successfullySet) {
-                    setObject(preparedStatement, i, value);
-                }
-            }
-        }
-    }
-
-    private boolean setInteger(final PreparedStatement preparedStatement, int i, Object value) throws SQLException {
-        try {
-            preparedStatement.setInt(i + 1, Integer.valueOf(value.toString()));
-        } catch (NumberFormatException e) {
-            return false;
-        }
-        return true;
-    }
-
-    private boolean setLong(final PreparedStatement preparedStatement, int i, Object value) throws SQLException {
-        try {
-            preparedStatement.setLong(i + 1, Long.valueOf(value.toString()));
-        } catch (NumberFormatException e) {
-            return false;
-        }
-        return true;
-    }
-
-    private void setObject(final PreparedStatement preparedStatement, int i, Object value) throws SQLException {
-        preparedStatement.setObject(i + 1, value);
-    }
-
-    /**
-     * Setter for values on statement
-     * 
-     * @param preparedStatement the statement
-     * @throws SQLException in case of an error
-     * @throws EdmException in case of an error
-     */
-    public void setValuesOnStatement(final PreparedStatement preparedStatement) throws SQLException, EdmException {
-        List<Object> values = getInsertExpression().getColumnData();
-        List<EdmProperty> columnProperties = getInsertExpression().getColumnProperties();
-
-        setParamsOnPreparedStatement(preparedStatement, values, columnProperties);
-    }
-
-    private Object asGuid(Object value) {
-        if (value == null) {
-            return null;
-        } else if (value instanceof String) {
-            return UUID.fromString((String) value);
-        } else if (value instanceof UUID) {
-            return value;
-        } else {
-            throw new IllegalArgumentException("Unable to convert object " + value + " of type " + value.getClass() + " to GUID!");
-        }
-    }
-
-    public void setKeysOnStatement(final PreparedStatement preparedStatement) throws SQLException {
-        Map<String, Object> keys = getDeleteExpression().getKeys();
-        int i = 0;
-        for (Map.Entry<String, Object> key : keys.entrySet()) {
-            preparedStatement.setObject(++i, key.getValue());
-        }
-    }
-
-    public void setValuesAndKeysOnStatement(final PreparedStatement preparedStatement) throws SQLException, EdmException {
-        SQLExpressionUpdate updateExpression = getUpdateExpression();
-        List<Object> values = updateExpression.getQueryData();
-        List<EdmProperty> columnProperties = updateExpression.getQueryOdataProperties();
-        setParamsOnPreparedStatement(preparedStatement, values, columnProperties);
-    }
-
-    private void setParamsOnPreparedStatement(PreparedStatement preparedStatement, List<Object> values, List<EdmProperty> columnProperties) throws EdmException, SQLException {
-        for (int i = 1; i <= values.size(); i++) {
-            Object value = values.get(i - 1);
-            EdmProperty property = columnProperties.get(i - 1);
-            EdmType type = property.getType();
-            if (type instanceof EdmTime) {
-                preparedStatement.setTime(i, asTime((Calendar) value));
-            } else if (type instanceof EdmGuid) {
-                preparedStatement.setObject(i, asGuid(value));
-            } else if (type instanceof EdmDateTime) {
-                preparedStatement.setDate(i, asSQLDate((Calendar) value));
-            } else {
-                preparedStatement.setObject(i, value);
-            }
-        }
-    }
-
-    private Object convertToSqlType(final Param parameter) {
-        Object actualValue = parameter.getValue();
-        if (actualValue == null) {
-            return actualValue;
-        }
-        String targetSqlType = parameter.getSqlType();
-        if (targetSqlType == null) {
-            return actualValue;
-        } else {//do conversion 
-            try {
-                if ("NUMERIC".equals(targetSqlType)) {
-                    return Long.valueOf(String.valueOf(actualValue));
-                } else {
-                    throw new OData2Exception("Conversion to specified SQL Type " + targetSqlType + " not implemented!", BAD_REQUEST);
-                }
-
-            } catch (RuntimeException e) {
-                throw new OData2Exception(
-                        "Conversion of " + actualValue.toString() + " to specified SQL Type " + targetSqlType + " failed!", BAD_REQUEST, e);
-            }
-
-        }
-
-    }
-
-    private Timestamp asTimeStamp(final Calendar calendar) {
-        return new Timestamp(calendar.getTime().getTime());
-    }
-
-    private Time asTime(final Calendar calendar) {
-        return new Time(calendar.getTime().getTime());
-    }
-
-    private Date asSQLDate(final Calendar calendar) {
-        return new Date(calendar.getTime().getTime());
-    }
-
-    /**
-     * Next row
-     * 
-     * @param resultSet the result set
-     * @return true if there is a next row
-     * @throws SQLException in case of an error
-     */
-    public boolean next(final ResultSet resultSet) throws SQLException {
-        int top = selectExpression.getTop();
-        if (top > 0 && ++row > top)
-            return false;
-        return resultSet.next();
-    }
-
-    /**
-     * Set an offset
-     * 
-     * @param resultSet the result set
-     * @throws SQLException in case of an error
-     */
-    public void setOffset(final ResultSet resultSet) throws SQLException {
-        if (selectExpression != null && selectExpression.getSkip() >= 1) {
-            // observation: next() needs to be invoked to get an entry as expected by relative()
-            //    the call sequence is not required by the JDBC specification but 
-            //    is working with the currently used jConnect JDBC driver 7.07.x
-            //    Also, we saw strange effects when relative() is called with numbers
-            //    larger than the fetchSize (specified on the statement;
-            //    see AbstractSQLProcessor.createStatement(SQLQuery, Connection)).
-            //    This is mitigated by calling resultSet.next() && resultSet.relative(fetchSize - 1)
-            //    in a loop (which requires some extra round trips to the database depending on the
-            //    chosen "skip" value).
-
-            int fetchSize = SQLQueryBuilder.DEFAULT_SERVER_PAGING_SIZE;
-            int skip = selectExpression.getSkip();
-
-            int alreadySkipped = 0;
-            boolean hasMoreResults = true;
-
-            while (hasMoreResults && alreadySkipped < skip) {
-                if (alreadySkipped % fetchSize == 0) {
-                    hasMoreResults = resultSet.next();
-                    alreadySkipped += 1;
-                } else {
-                    final int relativeSize;
-                    if (skip - alreadySkipped < (fetchSize - 1)) {
-                        relativeSize = skip - alreadySkipped;
-                    } else {
-                        relativeSize = fetchSize - 1;
-                    }
-                    hasMoreResults = resultSet.relative(relativeSize);
-                    alreadySkipped += relativeSize;
-                }
-            }
-            row += alreadySkipped;
-        }
-    }
-
-    /**
-     * Build select expression
-     * 
-     * @param context the context
-     * @return the expression
-     * @throws EdmException in case of an error
-     * @throws ODataException in case of an error
-     */
-    public String buildSelect(final SQLContext context) throws EdmException, ODataException {
-        StringBuilder builder = new StringBuilder();
-        if (selectExpression == null)
-            throw new IllegalStateException("Please initialize the select clause!");
-        builder.append("SELECT ");
-        String selectPrefix = selectExpression.evaluate(context, SELECT_PREFIX);
-        if (!selectPrefix.isEmpty()) {
-            builder.append(selectPrefix).append(" ");
-        }
-        builder.append(selectExpression.evaluate(context, SELECT_COLUMN_LIST));
-        builder.append(" FROM ");
-        builder.append(selectExpression.evaluate(context, FROM)).append(" ");
-        builder.append(evaluateJoins(context));
-        if (!whereExpression.isEmpty()) {
-            builder.append(" WHERE ");
-            builder.append(whereExpression.evaluate(context, WHERE)).append(" ");
-        }
-        if (orderByExpressions != null && !orderByExpressions.isEmpty()) {
-            builder.append("ORDER BY ").append(orderByExpressions.evaluate(context, ORDERBY)).append(" ");
-        }
-        String selectSuffix = selectExpression.evaluate(context, SELECT_SUFFIX);
-        if (!selectSuffix.isEmpty()) {
-            builder.append(selectSuffix);
-        }
-        return normalizedString(context, builder);
-    }
-
-    private String normalizedString(final SQLContext context, final StringBuilder s) throws ODataException {
-        String sql = s.toString().replaceAll("  ", " ").trim();
-        if (context != null && context.getOdataContext() != null) {
-            LOG.debug("SQL for URL {}: {}", context.getOdataContext().getPathInfo(), sql);
-        }
-        return sql;
-    }
-
-    /**
-     * Check if server side paging is enabled
-     * @return true if it is enabled
-     */
-    public boolean isServersidePaging() {
-        return serversidePaging;
-    }
-
-    void setServersidePaging(final boolean serversidePaging) {
-        this.serversidePaging = serversidePaging;
-    }
-
-    public class EdmTarget {
-        private EdmStructuralType edmTargetType;
-        private EdmProperty edmProperty;
-        private EdmNavigationProperty edmNavigationProperty;
-
-        public EdmTarget(final EdmStructuralType edmTargetType, final EdmProperty edmProperty) {
-            this.edmTargetType = edmTargetType;
-            this.edmProperty = edmProperty;
-            this.edmNavigationProperty = null;
-        }
-
-        public EdmTarget(final EdmStructuralType edmTargetType, EdmNavigationProperty edmNavigationProperty, final EdmProperty edmProperty) {
-            this.edmTargetType = edmTargetType;
-            this.edmProperty = edmProperty;
-            this.edmNavigationProperty = edmNavigationProperty;
-        }
-
-        public EdmNavigationProperty getEdmNavigationProperty() {
-            return edmNavigationProperty;
-        }
-
-        public boolean isInlineTarget() {
-            return edmNavigationProperty != null;
-        }
-
-        public EdmStructuralType getEdmTargetType() {
-            return edmTargetType;
-        }
-
-        public void setEdmTargetType(final EdmStructuralType edmTargetType) {
-            this.edmTargetType = edmTargetType;
-        }
-
-        public EdmProperty getEdmProperty() {
-            return edmProperty;
-        }
-
-        public void setEdmProperty(final EdmProperty edmProperty) {
-            this.edmProperty = edmProperty;
-        }
-
-        @Override
-        public String toString() {
-            try {
-                if (isInlineTarget()) {
-                    return "EdmTarget [" + edmTargetType.getName() + "." + edmNavigationProperty.getName() + edmProperty.getName() + "]";
-                } else {
-                    return "EdmTarget [" + edmTargetType.getName() + "." + edmProperty.getName() + "]";
-                }
-            } catch (EdmException e) {
-                throw new OData2Exception(HttpStatusCodes.INTERNAL_SERVER_ERROR);
-            }
-        }
-    }
-
-    public SQLExpressionInsert insert(EdmEntityType target, ODataEntry entry) throws ODataException {
-        insertExpression = new SQLExpressionInsert(this);
-        insertExpression.into(target, entry);
-        return insertExpression;
-    }
-
-<<<<<<< HEAD
-    public String buildInsert(final SQLContext context) throws EdmException, ODataException {
-=======
-
-    public String buildInsert(final SQLContext context) throws ODataException {
->>>>>>> d7142d53
-        StringBuilder builder = new StringBuilder();
-        if (insertExpression == null)
-            throw new IllegalStateException("Please initialize the insert clause!");
-        builder.append("INSERT ");
-        builder.append(" INTO ");
-        builder.append(insertExpression.evaluate(context, INTO));
-        builder.append(" VALUES ");
-        builder.append(insertExpression.evaluate(context, VALUES));
-
-        return normalizedString(context, builder);
-    }
-
-    public SQLExpressionDelete delete() {
-        deleteExpression = new SQLExpressionDelete(this);
-        return deleteExpression;
-    }
-
-    public SQLExpressionDelete keys(Map<String, Object> keys) throws ODataException {
-        deleteExpression.keys(keys);
-        return deleteExpression;
-    }
-
-    public String buildDelete(SQLContext context) throws ODataException {
-        StringBuilder builder = new StringBuilder();
-        if (deleteExpression == null)
-            throw new IllegalStateException("Please initialize the delete clause!");
-        builder.append("DELETE ");
-        builder.append(" FROM ");
-        builder.append(deleteExpression.evaluate(context, FROM));
-        builder.append(" WHERE ");
-        builder.append(deleteExpression.evaluate(context, KEYS));
-
-        return normalizedString(context, builder);
-    }
-
-    public SQLExpressionUpdate update(EdmEntityType target, ODataEntry entry, Map<String, Object> uriKeys) {
-        updateExpression = new SQLExpressionUpdate(this, target, entry, uriKeys);
-        return updateExpression;
-    }
-
-    public String buildUpdate(SQLContext context) throws ODataException {
-        StringBuilder builder = new StringBuilder();
-        if (updateExpression == null)
-            throw new IllegalStateException("Please initialize the delete clause!");
-        builder.append("UPDATE ");
-        builder.append(updateExpression.evaluate(context, TABLE));
-
-        return normalizedString(context, builder);
-    }
-
-}
+/*
+ * Copyright (c) 2021 SAP SE or an SAP affiliate company and Eclipse Dirigible contributors
+ *
+ * All rights reserved. This program and the accompanying materials
+ * are made available under the terms of the Eclipse Public License v2.0
+ * which accompanies this distribution, and is available at
+ * http://www.eclipse.org/legal/epl-v20.html
+ *
+ * SPDX-FileCopyrightText: 2021 SAP SE or an SAP affiliate company and Eclipse Dirigible contributors
+ * SPDX-License-Identifier: EPL-2.0
+ */
+package org.eclipse.dirigible.engine.odata2.sql.builder;
+
+import org.apache.olingo.odata2.api.commons.HttpStatusCodes;
+import org.apache.olingo.odata2.api.edm.*;
+import org.apache.olingo.odata2.api.ep.entry.ODataEntry;
+import org.apache.olingo.odata2.api.exception.ODataException;
+import org.apache.olingo.odata2.api.exception.ODataNotImplementedException;
+import org.apache.olingo.odata2.api.uri.NavigationPropertySegment;
+import org.apache.olingo.odata2.api.uri.NavigationSegment;
+import org.apache.olingo.odata2.api.uri.SelectItem;
+import org.apache.olingo.odata2.api.uri.UriInfo;
+import org.apache.olingo.odata2.api.uri.expression.FilterExpression;
+import org.apache.olingo.odata2.api.uri.expression.OrderByExpression;
+import org.apache.olingo.odata2.api.uri.expression.OrderExpression;
+import org.apache.olingo.odata2.core.edm.EdmDateTime;
+import org.apache.olingo.odata2.core.edm.EdmGuid;
+import org.apache.olingo.odata2.core.edm.EdmTime;
+import org.eclipse.dirigible.commons.config.Configuration;
+import org.eclipse.dirigible.engine.odata2.sql.api.OData2Exception;
+import org.eclipse.dirigible.engine.odata2.sql.binding.EdmTableBinding;
+import org.eclipse.dirigible.engine.odata2.sql.binding.EdmTableBinding.ColumnInfo;
+import org.eclipse.dirigible.engine.odata2.sql.binding.EdmTableBindingProvider;
+import org.eclipse.dirigible.engine.odata2.sql.builder.expression.*;
+import org.eclipse.dirigible.engine.odata2.sql.builder.expression.SQLExpressionSelect.SQLSelectBuilder;
+import org.eclipse.dirigible.engine.odata2.sql.builder.expression.SQLExpressionWhere.Param;
+import org.eclipse.dirigible.engine.odata2.sql.builder.expression.SQLExpressionWhere.TemporalType;
+import org.slf4j.Logger;
+import org.slf4j.LoggerFactory;
+
+import java.sql.Date;
+import java.sql.*;
+import java.util.*;
+import java.util.stream.Collectors;
+
+import static org.apache.olingo.odata2.api.commons.HttpStatusCodes.BAD_REQUEST;
+import static org.apache.olingo.odata2.api.commons.HttpStatusCodes.INTERNAL_SERVER_ERROR;
+import static org.eclipse.dirigible.engine.odata2.sql.builder.expression.SQLExpression.ExpressionType.*;
+import static org.eclipse.dirigible.engine.odata2.sql.utils.OData2Utils.fqn;
+import static org.eclipse.dirigible.engine.odata2.sql.utils.OData2Utils.isOrderByEntityInExpand;
+
+public final class SQLQuery {
+
+    private static final Logger LOG = LoggerFactory.getLogger(SQLQuery.class);
+
+    private final Map<String, EdmStructuralType> tableAliasesForEntitiesInQuery;
+    private final Set<String> structuralTypesInJoin;
+
+    private final EdmTableBindingProvider tableMappingProvider;
+    private SQLExpressionWhere whereExpression;
+    private SQLExpressionSelect selectExpression;
+    private SQLExpressionInsert insertExpression;
+    private SQLExpressionDelete deleteExpression;
+    private SQLExpressionUpdate updateExpression;
+    private final List<SQLExpressionJoin> joinExpressions = new ArrayList<>();
+    private SQLExpressionOrderBy orderByExpressions;
+    private boolean serversidePaging;
+    private int row = 0;
+
+    public SQLQuery(final EdmTableBindingProvider tableMappingProvider) {
+        this.tableMappingProvider = tableMappingProvider;
+        selectExpression = null;
+        orderByExpressions = null;
+        whereExpression = new SQLExpressionWhere();
+        tableAliasesForEntitiesInQuery = new TreeMap<>();
+        structuralTypesInJoin = new HashSet<>();
+    }
+
+    public SQLExpressionSelect select(final List<SelectItem> selects, final List<ArrayList<NavigationPropertySegment>> expand) {
+        selectExpression = new SQLExpressionSelect(this, selects, expand);
+        return selectExpression;
+    }
+
+    public SQLSelectBuilder select() {
+        //this is the count
+        selectExpression = new SQLExpressionSelect(this);
+        return new SQLSelectBuilder(selectExpression);
+    }
+
+    public SQLQuery and(final SQLExpressionWhere whereClause) {
+        this.whereExpression.and(whereClause);
+        return this;
+    }
+
+    public SQLQuery or(final SQLExpressionWhere whereClause) {
+        this.whereExpression.or(whereClause);
+        return this;
+    }
+
+    public SQLQuery orderBy(final OrderByExpression orderBy, final EdmEntityType entityType) throws ODataNotImplementedException {
+        if (orderBy != null && orderBy.getOrders() != null) {
+            for (OrderExpression order : orderBy.getOrders()) {
+                switch (order.getExpression().getKind()) {
+                case PROPERTY:
+                case MEMBER:                   
+                    continue;
+                default:
+                    LOG.error("OrderBy with non property or member expressions are not implemented yet!");
+                    throw new ODataNotImplementedException();
+                }
+            }
+        }
+        this.orderByExpressions = new SQLExpressionOrderBy(this, entityType, orderBy);
+        return this;
+    }
+    
+    public void validateOrderBy(final UriInfo uriInfo)
+            throws EdmException, ODataNotImplementedException {
+        boolean usingOrderBy = uriInfo.getOrderBy() != null && uriInfo.getOrderBy().getOrders() != null;
+        if (usingOrderBy) {
+            for (OrderExpression orderExpression : uriInfo.getOrderBy().getOrders()) {
+                switch (orderExpression.getExpression().getKind()) {
+                case PROPERTY:
+                    continue;
+                case MEMBER:
+                    //For a member order by to work we need a corresponding expand (which also means a join).
+                    //Otherwise the table in the member order by clause will not be part of the query
+                    //E.g. SELECT T0.ID AS "ID_T0" FROM CARS AS T0 ORDER BY T1.FIRSTNAME DESC (we need a join to define T1)
+                    if (!isOrderByEntityInExpand(orderExpression, uriInfo)) {
+                        throw new OData2Exception("Missing $expand of the entity in the OrderBy expression", HttpStatusCodes.BAD_REQUEST); //no expand, but member order by is not allowed
+                    }
+                    continue;
+                default:
+                    LOG.error("OrderBy is implmented only for properties or member properties!");
+                    throw new ODataNotImplementedException();
+                }
+            }
+        }
+    }
+
+    public SQLQuery filter(final EdmEntitySet filterTarget, final FilterExpression filter) throws ODataException {
+        //TODO we do not search only filter target table. What if we filter on property that is complex type and is field of the target entity?
+        SQLExpressionWhere where = SQLExpressionUtils.buildSQLWhereClause(this, filterTarget.getEntityType(), filter);
+        if (!where.isEmpty()) {
+            whereExpression.and(where);
+        }
+        return this;
+    }
+
+    public SQLQuery clearFilter(final EdmEntitySet filterTarget) {
+        whereExpression = new SQLExpressionWhere();
+        return this;
+    }
+
+    public SQLQuery filter(final EdmEntitySet filterTarget, final EdmProperty keyProperty, final List<String> idsOfLeadingEntities)
+            throws ODataException {
+        //String column = getSQLTableColumn(filterTarget.getEntityType(), keyProperty);
+        ColumnInfo column = getSQLTableColumnInfo(filterTarget.getEntityType(), keyProperty);
+        List<Param> params = new ArrayList<>();
+        StringBuilder query = new StringBuilder(column.getColumnName() + " IN (");
+        for (String leadingEntityId : idsOfLeadingEntities) {
+            params.add(new Param(leadingEntityId, column.getSqlType()));
+            query.append("?,");
+        }
+        //delete the last ,
+        query.deleteCharAt(query.length() - 1);
+        query.append(")");
+        SQLExpressionWhere where = new SQLExpressionWhere(query.toString(), params);
+        if (!where.isEmpty()) {
+            whereExpression.and(where);
+        }
+        return this;
+    }
+
+    public String getWhereClause() {
+        return whereExpression.getWhereClause();
+    }
+
+    public SQLExpressionWhere getWhereExpression() {
+        return whereExpression;
+    }
+
+    public SQLExpressionSelect getSelectExpression() {
+        return selectExpression;
+    }
+
+    public SQLExpressionInsert getInsertExpression() {
+        return insertExpression;
+    }
+
+    public SQLExpressionDelete getDeleteExpression() {
+        return deleteExpression;
+    }
+
+    public SQLExpressionUpdate getUpdateExpression() {
+        return updateExpression;
+    }
+
+    public String getSQLTableName(final EdmStructuralType target) {
+        EdmTableBinding mapping = tableMappingProvider.getEdmTableBinding(target);
+        return mapping.getTableName();
+    }
+
+    public List<String> getSQLJoinTableName(final EdmStructuralType from, final EdmStructuralType to) throws EdmException {
+        if (tableMappingProvider.getEdmTableBinding(from).hasJoinColumnTo(to))
+            return tableMappingProvider.getEdmTableBinding(from).getJoinColumnTo(to);
+        throw new IllegalArgumentException("No join column definition found from type " + from + " to type " + to);
+    }
+
+    public String getSQLTablePrimaryKey(final EdmStructuralType type) throws EdmException {
+        return tableMappingProvider.getEdmTableBinding(type).getPrimaryKey();
+    }
+
+    public String getSQLTableColumn(final EdmStructuralType targetEnitityType, final EdmProperty p) throws EdmException {
+        if (p.isSimple()) {
+            boolean caseSensitive = Boolean.parseBoolean(Configuration.get("DIRIGIBLE_DATABASE_NAMES_CASE_SENSITIVE", "false"));
+            if (caseSensitive) {
+                return "\"" + getSQLTableAlias(targetEnitityType) + "\".\"" + tableMappingProvider.getEdmTableBinding(targetEnitityType).getColumnName(p) + "\"";
+            } else {
+                return getSQLTableAlias(targetEnitityType) + "." + tableMappingProvider.getEdmTableBinding(targetEnitityType).getColumnName(p);
+            }
+        } else {
+            throw new IllegalArgumentException("Unable to get the table column name of complex property " + p);
+        }
+    }
+
+    public String getSQLTableColumnNoAlias(final EdmStructuralType targetEnitityType, final EdmProperty p) {
+        if (p.isSimple()) {
+            boolean caseSensitive = Boolean.parseBoolean(Configuration.get("DIRIGIBLE_DATABASE_NAMES_CASE_SENSITIVE", "false"));
+            if (caseSensitive) {
+                return "\"" + tableMappingProvider.getEdmTableBinding(targetEnitityType).getColumnName(p) + "\"";
+            } else {
+                return tableMappingProvider.getEdmTableBinding(targetEnitityType).getColumnName(p);
+            }
+        } else {
+            throw new IllegalArgumentException("Unable to get the table column name of complex property " + p);
+        }
+    }
+
+    //TODO use me
+    private String fixDatabaseNamesCase(String column) {
+        boolean caseSensitive = Boolean.parseBoolean(Configuration.get("DIRIGIBLE_DATABASE_NAMES_CASE_SENSITIVE", "false"));
+        return caseSensitive ? "\"" + column + "\"" : column;
+    }
+
+
+    public List<String> getSQLJoinColumnNoAlias(final EdmStructuralType targetEnitityType, final EdmNavigationProperty p) throws EdmException {
+        List<String> joinColums = tableMappingProvider.getEdmTableBinding(targetEnitityType).getJoinColumnTo((EdmStructuralType) p.getType());
+        return joinColums.stream().map(c -> fixDatabaseNamesCase(c)).collect(Collectors.toList());
+    }
+
+    public ColumnInfo getSQLTableColumnInfo(final EdmStructuralType targetEnitityType, final EdmProperty p) throws EdmException {
+        if (p.isSimple()) {
+            ColumnInfo info = tableMappingProvider.getEdmTableBinding((targetEnitityType)).getColumnInfo(p);
+            boolean caseSensitive = Boolean.parseBoolean(Configuration.get("DIRIGIBLE_DATABASE_NAMES_CASE_SENSITIVE", "false"));
+            if (caseSensitive) {
+                return new ColumnInfo("\"" + getSQLTableAlias(targetEnitityType) + "\".\"" + info.getColumnName() + "\"", info.getSqlType());
+                //return getSQLTableAlias(targetEnitityType) + "." + tableMappingProvider.getTableMapping(targetEnitityType).getColumnName(p);
+            } else {
+                return new ColumnInfo(getSQLTableAlias(targetEnitityType) + "." + info.getColumnName(), info.getSqlType());
+                //return getSQLTableAlias(targetEnitityType) + "." + tableMappingProvider.getTableMapping(targetEnitityType).getColumnName(p);
+            }
+        } else {
+            throw new IllegalArgumentException("Unable to get the table column name of complex property " + p);
+        }
+    }
+
+    /**
+     * Use the table column alias to read result set
+     * 
+     * @param targetEnitityType the target entity type
+     * @param property the property
+     * @return the alias
+     * @throws EdmException in case of an error
+     */
+    public String getSQLTableColumnAlias(final EdmStructuralType targetEnitityType, final EdmProperty property) throws EdmException {
+        if (property.isSimple())
+            return tableMappingProvider.getEdmTableBinding(targetEnitityType).getColumnName(property) + "_" + getSQLTableAlias(targetEnitityType);
+        else
+            throw new IllegalArgumentException("Unable to get the table column name of complex property " + property);
+    }
+
+    /**
+     * Check whether it is transient type
+     * 
+     * @param targetEnitityType the target entity type
+     * @param property the property
+     * @return true if it is transient and false otherwise
+     */
+    public boolean isTransientType(final EdmStructuralType targetEnitityType, final EdmProperty property) {
+        return !tableMappingProvider.getEdmTableBinding(targetEnitityType).isPropertyMapped(property);
+    }
+
+    /**
+     * Generate join expression
+     * 
+     * @param from from segment
+     * @param to to segment
+     * @return the generated expression
+     * @throws EdmException in case of an error
+     */
+    public SQLExpressionJoin join(final EdmStructuralType from, final EdmStructuralType to) throws EdmException {
+        SQLExpressionJoin join = new SQLExpressionJoin(this, from, to);
+        if (!join.isEmpty()) {
+            //adds the join if it does not exist
+            if (!joinExpressions.contains(join)) {
+                joinExpressions.add(join);
+                structuralTypesInJoin.add(fqn(from));
+            }
+        }
+        return join;
+    }
+
+    /**
+     * Generate join expression
+     * 
+     * @param start start segment
+     * @param target target segment
+     * @param expands expands segment
+     * @return the generated expression
+     * @throws ODataException in case of an error
+     */
+    public SQLExpressionJoin join(final EdmEntitySet start, final EdmEntitySet target, final List<NavigationSegment> expands)
+            throws ODataException {
+        return this.join(start.getEntityType(), target.getEntityType());
+    }
+
+    // Do NOT use this method; For Unit testing purposes ONLY
+    Iterator<SQLExpressionJoin> getJoinWhereClauses() {
+        return joinExpressions.iterator();
+    }
+
+    List<SQLExpressionWhere.Param> getParams() {
+        return whereExpression.getParams();
+    }
+
+    private String evaluateJoins(final SQLContext context) throws ODataException {
+        StringBuilder builder = new StringBuilder();
+        for (SQLExpressionJoin join : joinExpressions) {
+            if (join.isEmpty()) {
+                continue;
+            }
+            builder.append(join.evaluate(context, JOIN)).append(" ");
+        }
+        return builder.toString();
+    }
+
+    // This Method is for internal use ONLY !!! Do NEVER use it !!!
+    // It will be hidden in future without further mitigation
+    // TODO Refactor this method to private area
+    public String getSQLTableAlias(final EdmType type) {
+        if (type instanceof EdmStructuralType)
+            return getTableAliasForType((EdmStructuralType) type);
+        else
+            throw new IllegalArgumentException("Mapping of types other than EdmEntityType and EdmComplexType is not supported!");
+    }
+
+    private String getTableAliasForType(final EdmStructuralType st) {
+        Collection<String> keys = tableAliasesForEntitiesInQuery.keySet();
+        try {
+            for (String key : keys) {
+                EdmStructuralType type = tableAliasesForEntitiesInQuery.get(key);
+                if (fqn(type).equals(fqn(st)))
+                    return key;
+            }
+            return grantTableAliasForStructuralTypeInQuery(st);
+        } catch (Exception e) {
+            throw new OData2Exception("No mapping has been defined for type " + fqn(st), INTERNAL_SERVER_ERROR);
+        }
+    }
+
+    // This Method is for internal use ONLY !!! Do NEVER use it !!!
+    // It will be hidden in future without further mitigation
+    // TODO Refactor this method to private area
+    /**
+     * Get table aliases
+     * 
+     * @return the aliases
+     */
+    public Iterator<String> getTablesAliasesForEntitiesInQuery() {
+        return tableAliasesForEntitiesInQuery.keySet().iterator();
+    }
+
+    // This Method is for internal use ONLY !!! Do NEVER use it !!!
+    // It will be hidden in future without further mitigation
+    // TODO Refactor this method to private area
+    /**
+     * Get entity for alias
+     * @param tableAlias the table alias
+     * @return the type
+     */
+    public EdmStructuralType getEntityInQueryForAlias(final String tableAlias) {
+        return tableAliasesForEntitiesInQuery.get(tableAlias);
+    }
+
+    // This Method is for internal use ONLY !!! Do NEVER use it !!!
+    // It will be hidden in future without further mitigation
+    // TODO Refactor this method to private area
+    /**
+     * Get table alias for structural type
+     * @param entity the entity
+     * @return the alias
+     */
+    public String grantTableAliasForStructuralTypeInQuery(final EdmStructuralType entity) {
+        try {
+            Collection<EdmStructuralType> targets = tableAliasesForEntitiesInQuery.values();
+            for (EdmStructuralType type : targets) {
+                if (fqn(type).equals(fqn(entity)))
+                    // Alias is already contained in the map
+                    return getTableAliasForType(type);
+            }
+            String alias = "T" + tableAliasesForEntitiesInQuery.size();
+            LOG.debug("Grant Alias '" + alias + "' for " + entity.getName());
+            // Add alias to map
+            tableAliasesForEntitiesInQuery.put("T" + tableAliasesForEntitiesInQuery.size(), entity);
+            return alias;
+        } catch (EdmException e) {
+            throw new OData2Exception(INTERNAL_SERVER_ERROR, e);
+        }
+    }
+
+    public void setParamsOnStatement(final PreparedStatement preparedStatement) throws SQLException {
+        for (int i = 0; i < getParams().size(); i++) {
+            Param param = getParams().get(i);
+            if (param.isTemporalType()) {
+                TemporalType type = param.getTemporalType();
+                switch (type) {
+                    case DATE:
+                        preparedStatement.setDate(i + 1, asSQLDate(param.getValue()));
+                        break;
+                    case TIMESTAMP:
+                        preparedStatement.setTimestamp(i + 1, asTimeStamp(param.getValue()));
+                        break;
+                    case TIME:
+                        preparedStatement.setTime(i + 1, asTime(param.getValue()));
+                }
+
+            } else {
+                Object value = convertToSqlType(param);
+                boolean successfullySet = setInteger(preparedStatement, i, value);
+                if (!successfullySet) {
+                    successfullySet = setLong(preparedStatement, i, value);
+                }
+                if (!successfullySet) {
+                    setObject(preparedStatement, i, value);
+                }
+            }
+        }
+    }
+
+    private boolean setInteger(final PreparedStatement preparedStatement, int i, Object value) throws SQLException {
+        try {
+            preparedStatement.setInt(i + 1, Integer.valueOf(value.toString()));
+        } catch (NumberFormatException e) {
+            return false;
+        }
+        return true;
+    }
+
+    private boolean setLong(final PreparedStatement preparedStatement, int i, Object value) throws SQLException {
+        try {
+            preparedStatement.setLong(i + 1, Long.valueOf(value.toString()));
+        } catch (NumberFormatException e) {
+            return false;
+        }
+        return true;
+    }
+
+    private void setObject(final PreparedStatement preparedStatement, int i, Object value) throws SQLException {
+        preparedStatement.setObject(i + 1, value);
+    }
+
+    /**
+     * Setter for values on statement
+     * 
+     * @param preparedStatement the statement
+     * @throws SQLException in case of an error
+     * @throws EdmException in case of an error
+     */
+    public void setValuesOnStatement(final PreparedStatement preparedStatement) throws SQLException, EdmException {
+        List<Object> values = getInsertExpression().getColumnData();
+        List<EdmProperty> columnProperties = getInsertExpression().getColumnProperties();
+
+        setParamsOnPreparedStatement(preparedStatement, values, columnProperties);
+    }
+
+    private Object asGuid(Object value) {
+        if (value == null) {
+            return null;
+        } else if (value instanceof String) {
+            return UUID.fromString((String) value);
+        } else if (value instanceof UUID) {
+            return value;
+        } else {
+            throw new IllegalArgumentException("Unable to convert object " + value + " of type " + value.getClass() + " to GUID!");
+        }
+    }
+
+    public void setKeysOnStatement(final PreparedStatement preparedStatement) throws SQLException {
+        Map<String, Object> keys = getDeleteExpression().getKeys();
+        int i = 0;
+        for (Map.Entry<String, Object> key : keys.entrySet()) {
+            preparedStatement.setObject(++i, key.getValue());
+        }
+    }
+
+    public void setValuesAndKeysOnStatement(final PreparedStatement preparedStatement) throws SQLException, EdmException {
+        SQLExpressionUpdate updateExpression = getUpdateExpression();
+        List<Object> values = updateExpression.getQueryData();
+        List<EdmProperty> columnProperties = updateExpression.getQueryOdataProperties();
+        setParamsOnPreparedStatement(preparedStatement, values, columnProperties);
+    }
+
+    private void setParamsOnPreparedStatement(PreparedStatement preparedStatement, List<Object> values, List<EdmProperty> columnProperties) throws EdmException, SQLException {
+        for (int i = 1; i <= values.size(); i++) {
+            Object value = values.get(i - 1);
+            EdmProperty property = columnProperties.get(i - 1);
+            EdmType type = property.getType();
+            if (type instanceof EdmTime) {
+                preparedStatement.setTime(i, asTime((Calendar) value));
+            } else if (type instanceof EdmGuid) {
+                preparedStatement.setObject(i, asGuid(value));
+            } else if (type instanceof EdmDateTime) {
+                preparedStatement.setDate(i, asSQLDate((Calendar) value));
+            } else {
+                preparedStatement.setObject(i, value);
+            }
+        }
+    }
+
+    private Object convertToSqlType(final Param parameter) {
+        Object actualValue = parameter.getValue();
+        if (actualValue == null) {
+            return actualValue;
+        }
+        String targetSqlType = parameter.getSqlType();
+        if (targetSqlType == null) {
+            return actualValue;
+        } else {//do conversion 
+            try {
+                if ("NUMERIC".equals(targetSqlType)) {
+                    return Long.valueOf(String.valueOf(actualValue));
+                } else {
+                    throw new OData2Exception("Conversion to specified SQL Type " + targetSqlType + " not implemented!", BAD_REQUEST);
+                }
+
+            } catch (RuntimeException e) {
+                throw new OData2Exception(
+                        "Conversion of " + actualValue.toString() + " to specified SQL Type " + targetSqlType + " failed!", BAD_REQUEST, e);
+            }
+
+        }
+
+    }
+
+    private Timestamp asTimeStamp(final Calendar calendar) {
+        return new Timestamp(calendar.getTime().getTime());
+    }
+
+    private Time asTime(final Calendar calendar) {
+        return new Time(calendar.getTime().getTime());
+    }
+
+    private Date asSQLDate(final Calendar calendar) {
+        return new Date(calendar.getTime().getTime());
+    }
+
+    /**
+     * Next row
+     * 
+     * @param resultSet the result set
+     * @return true if there is a next row
+     * @throws SQLException in case of an error
+     */
+    public boolean next(final ResultSet resultSet) throws SQLException {
+        int top = selectExpression.getTop();
+        if (top > 0 && ++row > top)
+            return false;
+        return resultSet.next();
+    }
+
+    /**
+     * Set an offset
+     * 
+     * @param resultSet the result set
+     * @throws SQLException in case of an error
+     */
+    public void setOffset(final ResultSet resultSet) throws SQLException {
+        if (selectExpression != null && selectExpression.getSkip() >= 1) {
+            // observation: next() needs to be invoked to get an entry as expected by relative()
+            //    the call sequence is not required by the JDBC specification but 
+            //    is working with the currently used jConnect JDBC driver 7.07.x
+            //    Also, we saw strange effects when relative() is called with numbers
+            //    larger than the fetchSize (specified on the statement;
+            //    see AbstractSQLProcessor.createStatement(SQLQuery, Connection)).
+            //    This is mitigated by calling resultSet.next() && resultSet.relative(fetchSize - 1)
+            //    in a loop (which requires some extra round trips to the database depending on the
+            //    chosen "skip" value).
+
+            int fetchSize = SQLQueryBuilder.DEFAULT_SERVER_PAGING_SIZE;
+            int skip = selectExpression.getSkip();
+
+            int alreadySkipped = 0;
+            boolean hasMoreResults = true;
+
+            while (hasMoreResults && alreadySkipped < skip) {
+                if (alreadySkipped % fetchSize == 0) {
+                    hasMoreResults = resultSet.next();
+                    alreadySkipped += 1;
+                } else {
+                    final int relativeSize;
+                    if (skip - alreadySkipped < (fetchSize - 1)) {
+                        relativeSize = skip - alreadySkipped;
+                    } else {
+                        relativeSize = fetchSize - 1;
+                    }
+                    hasMoreResults = resultSet.relative(relativeSize);
+                    alreadySkipped += relativeSize;
+                }
+            }
+            row += alreadySkipped;
+        }
+    }
+
+    /**
+     * Build select expression
+     * 
+     * @param context the context
+     * @return the expression
+     * @throws EdmException in case of an error
+     * @throws ODataException in case of an error
+     */
+    public String buildSelect(final SQLContext context) throws EdmException, ODataException {
+        StringBuilder builder = new StringBuilder();
+        if (selectExpression == null)
+            throw new IllegalStateException("Please initialize the select clause!");
+        builder.append("SELECT ");
+        String selectPrefix = selectExpression.evaluate(context, SELECT_PREFIX);
+        if (!selectPrefix.isEmpty()) {
+            builder.append(selectPrefix).append(" ");
+        }
+        builder.append(selectExpression.evaluate(context, SELECT_COLUMN_LIST));
+        builder.append(" FROM ");
+        builder.append(selectExpression.evaluate(context, FROM)).append(" ");
+        builder.append(evaluateJoins(context));
+        if (!whereExpression.isEmpty()) {
+            builder.append(" WHERE ");
+            builder.append(whereExpression.evaluate(context, WHERE)).append(" ");
+        }
+        if (orderByExpressions != null && !orderByExpressions.isEmpty()) {
+            builder.append("ORDER BY ").append(orderByExpressions.evaluate(context, ORDERBY)).append(" ");
+        }
+        String selectSuffix = selectExpression.evaluate(context, SELECT_SUFFIX);
+        if (!selectSuffix.isEmpty()) {
+            builder.append(selectSuffix);
+        }
+        return normalizedString(context, builder);
+    }
+
+    private String normalizedString(final SQLContext context, final StringBuilder s) throws ODataException {
+        String sql = s.toString().replaceAll("  ", " ").trim();
+        if (context != null && context.getOdataContext() != null) {
+            LOG.debug("SQL for URL {}: {}", context.getOdataContext().getPathInfo(), sql);
+        }
+        return sql;
+    }
+
+    /**
+     * Check if server side paging is enabled
+     * @return true if it is enabled
+     */
+    public boolean isServersidePaging() {
+        return serversidePaging;
+    }
+
+    void setServersidePaging(final boolean serversidePaging) {
+        this.serversidePaging = serversidePaging;
+    }
+
+    public class EdmTarget {
+        private EdmStructuralType edmTargetType;
+        private EdmProperty edmProperty;
+        private EdmNavigationProperty edmNavigationProperty;
+
+        public EdmTarget(final EdmStructuralType edmTargetType, final EdmProperty edmProperty) {
+            this.edmTargetType = edmTargetType;
+            this.edmProperty = edmProperty;
+            this.edmNavigationProperty = null;
+        }
+
+        public EdmTarget(final EdmStructuralType edmTargetType, EdmNavigationProperty edmNavigationProperty, final EdmProperty edmProperty) {
+            this.edmTargetType = edmTargetType;
+            this.edmProperty = edmProperty;
+            this.edmNavigationProperty = edmNavigationProperty;
+        }
+
+        public EdmNavigationProperty getEdmNavigationProperty() {
+            return edmNavigationProperty;
+        }
+
+        public boolean isInlineTarget() {
+            return edmNavigationProperty != null;
+        }
+
+        public EdmStructuralType getEdmTargetType() {
+            return edmTargetType;
+        }
+
+        public void setEdmTargetType(final EdmStructuralType edmTargetType) {
+            this.edmTargetType = edmTargetType;
+        }
+
+        public EdmProperty getEdmProperty() {
+            return edmProperty;
+        }
+
+        public void setEdmProperty(final EdmProperty edmProperty) {
+            this.edmProperty = edmProperty;
+        }
+
+        @Override
+        public String toString() {
+            try {
+                if (isInlineTarget()) {
+                    return "EdmTarget [" + edmTargetType.getName() + "." + edmNavigationProperty.getName() + edmProperty.getName() + "]";
+                } else {
+                    return "EdmTarget [" + edmTargetType.getName() + "." + edmProperty.getName() + "]";
+                }
+            } catch (EdmException e) {
+                throw new OData2Exception(HttpStatusCodes.INTERNAL_SERVER_ERROR);
+            }
+        }
+    }
+
+    public SQLExpressionInsert insert(EdmEntityType target, ODataEntry entry) throws ODataException {
+        insertExpression = new SQLExpressionInsert(this);
+        insertExpression.into(target, entry);
+        return insertExpression;
+    }
+
+    public String buildInsert(final SQLContext context) throws ODataException {
+        StringBuilder builder = new StringBuilder();
+        if (insertExpression == null)
+            throw new IllegalStateException("Please initialize the insert clause!");
+        builder.append("INSERT ");
+        builder.append(" INTO ");
+        builder.append(insertExpression.evaluate(context, INTO));
+        builder.append(" VALUES ");
+        builder.append(insertExpression.evaluate(context, VALUES));
+
+        return normalizedString(context, builder);
+    }
+
+    public SQLExpressionDelete delete() {
+        deleteExpression = new SQLExpressionDelete(this);
+        return deleteExpression;
+    }
+
+    public SQLExpressionDelete keys(Map<String, Object> keys) throws ODataException {
+        deleteExpression.keys(keys);
+        return deleteExpression;
+    }
+
+    public String buildDelete(SQLContext context) throws ODataException {
+        StringBuilder builder = new StringBuilder();
+        if (deleteExpression == null)
+            throw new IllegalStateException("Please initialize the delete clause!");
+        builder.append("DELETE ");
+        builder.append(" FROM ");
+        builder.append(deleteExpression.evaluate(context, FROM));
+        builder.append(" WHERE ");
+        builder.append(deleteExpression.evaluate(context, KEYS));
+
+        return normalizedString(context, builder);
+    }
+
+    public SQLExpressionUpdate update(EdmEntityType target, ODataEntry entry, Map<String, Object> uriKeys) {
+        updateExpression = new SQLExpressionUpdate(this, target, entry, uriKeys);
+        return updateExpression;
+    }
+
+    public String buildUpdate(SQLContext context) throws ODataException {
+        StringBuilder builder = new StringBuilder();
+        if (updateExpression == null)
+            throw new IllegalStateException("Please initialize the delete clause!");
+        builder.append("UPDATE ");
+        builder.append(updateExpression.evaluate(context, TABLE));
+
+        return normalizedString(context, builder);
+    }
+
+}