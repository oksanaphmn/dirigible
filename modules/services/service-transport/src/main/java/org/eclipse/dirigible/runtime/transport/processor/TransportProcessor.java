--- conflicted
+++ resolved
@@ -21,15 +21,9 @@
 import org.eclipse.dirigible.repository.api.ICollection;
 import org.eclipse.dirigible.repository.api.IRepository;
 import org.eclipse.dirigible.repository.api.IRepositoryStructure;
-
-<<<<<<< HEAD
 import java.io.UnsupportedEncodingException;
-import java.net.URLDecoder;
-import java.util.Optional;
-=======
 import java.io.InputStream;
 import java.util.zip.ZipInputStream;
->>>>>>> 3484f776
 
 /**
  * Processing the Transport Service incoming requests.
@@ -52,7 +46,6 @@
 		importProject(workspacePath, content);
 	}
 
-<<<<<<< HEAD
 	/**
 	 * Import files from zip to folder
 	 *
@@ -68,11 +61,8 @@
 		String importPath = projectPath + IRepositoryStructure.SEPARATOR  + pathInProject;
 		repository.importZip(content, importPath, override, false, null);
 	}
-
-	public void importProjectInPath(String path, byte[] content) {
-=======
+  
 	public void importProjectInPath(String path, InputStream content) {
->>>>>>> 3484f776
 		ICollection importedZipFolder = getOrCreateCollection(path);
 		String importedZipFolderPath = importedZipFolder.getPath();
 		importProject(importedZipFolderPath, content);
