/*
 * Copyright (c) 2010-2021 SAP SE or an SAP affiliate company and Eclipse Dirigible contributors
 *
 * All rights reserved. This program and the accompanying materials
 * are made available under the terms of the Eclipse Public License v2.0
 * which accompanies this distribution, and is available at
 * http://www.eclipse.org/legal/epl-v20.html
 *
 * SPDX-FileCopyrightText: 2010-2021 SAP SE or an SAP affiliate company and Eclipse Dirigible contributors
 * SPDX-License-Identifier: EPL-2.0
 */
package org.eclipse.dirigible.engine.js.graalvm.service;

import java.io.IOException;

import javax.inject.Inject;

import io.etcd.jetcd.launcher.EtcdCluster;
import io.etcd.jetcd.test.EtcdClusterExtension;
import org.eclipse.dirigible.api.v3.test.AbstractApiSuiteTest;
import org.eclipse.dirigible.commons.api.context.ContextException;
import org.eclipse.dirigible.commons.api.scripting.ScriptingException;
import org.eclipse.dirigible.commons.config.Configuration;
import org.eclipse.dirigible.core.extensions.api.ExtensionsException;
import org.eclipse.dirigible.engine.js.graalvm.processor.GraalVMJavascriptEngineExecutor;
import org.eclipse.dirigible.repository.api.IRepository;
import org.eclipse.dirigible.repository.api.RepositoryWriteException;
import org.junit.Before;
import org.junit.Test;
<<<<<<< HEAD
import org.testcontainers.containers.RabbitMQContainer;
import org.testcontainers.elasticsearch.ElasticsearchContainer;
import org.testcontainers.containers.GenericContainer;
import org.testcontainers.utility.DockerImageName;
=======
import org.junit.jupiter.api.extension.RegisterExtension;
>>>>>>> 408273a0

/**
 * The Class GraalVMApiSuiteTest.
 */
public class GraalVMApiSuiteTest extends AbstractApiSuiteTest {

	/** The repository. */
	@Inject
	private IRepository repository;

	/** The GraalVM javascript engine executor. */
	private GraalVMJavascriptEngineExecutor graalVMJavascriptEngineExecutor;

<<<<<<< HEAD
	/** The Docker Elasticsearch image. */
	private static final String ELASTICSEARCH_IMAGE = "docker.elastic.co/elasticsearch/elasticsearch:7.7.1";
	/** The Elasticsearch container client. */
	private static ElasticsearchContainer container;
=======
	@RegisterExtension
	static final EtcdCluster etcd = new EtcdClusterExtension("test-etcd", 1);
>>>>>>> 408273a0

	/* (non-Javadoc)
	 * @see org.eclipse.dirigible.api.v3.test.AbstractApiSuiteTest#setUp()
	 */
	@Override
	@Before
	public void setUp() throws Exception {
		super.setUp();
		this.repository = getInjector().getInstance(IRepository.class);
		this.graalVMJavascriptEngineExecutor = getInjector().getInstance(GraalVMJavascriptEngineExecutor.class);

<<<<<<< HEAD
		if (Boolean.parseBoolean(Configuration.get("rabbitmq.value", "false"))) {
			RabbitMQContainer rabbit = new RabbitMQContainer("rabbitmq:alpine");
			rabbit.start();

			String host = rabbit.getHost();
			Integer port = rabbit.getFirstMappedPort();
			Configuration.set("DIRIGIBLE_RABBITMQ_CLIENT_URI", host + ":" + port);
		}
		if (Boolean.parseBoolean(Configuration.get("elastic.value", "false"))) {
			container = new ElasticsearchContainer(ELASTICSEARCH_IMAGE);
			container.start();

			Configuration.set("DIRIGIBLE_ELASTICSEARCH_CLIENT_HOSTNAME", container.getHost());
			Configuration.set("DIRIGIBLE_ELASTICSEARCH_CLIENT_PORT", container.getFirstMappedPort().toString());
		}
		if (Boolean.parseBoolean(Configuration.get("redis.value", "false"))) {
			GenericContainer redis = new GenericContainer(DockerImageName.parse("redis:5.0.3-alpine"))
					.withExposedPorts(6379);
			redis.start();

			String host = redis.getHost();
			Integer port = redis.getFirstMappedPort();

			Configuration.set("DIRIGIBLE_REDIS_CLIENT_URI", host + ":" + port);
		}
=======
		etcd.start();
		Configuration.set("DIRIGIBLE_ETCD_CLIENT_ENDPOINT", etcd.getClientEndpoints().get(0).toString());
>>>>>>> 408273a0
	}

	@Override
	public void registerModules() {
		registerModulesV4();
<<<<<<< HEAD

		if (Boolean.parseBoolean(Configuration.get("spark.value", "false"))) {
			sparkRegisterModule();
		}
		if (Boolean.parseBoolean(Configuration.get("rabbitmq.value", "false"))) {
			registerModulesRabbitMQ();
		}
		if (Boolean.parseBoolean(Configuration.get("elastic.value", "false"))) {
			registerModulesElastic();
		}
		if (Boolean.parseBoolean(Configuration.get("redis.value", "false"))) {
			registerModulesRedisExt();
		}
=======
		registerModulesExt();
>>>>>>> 408273a0
	}

	/**
	 * Run suite.
	 *
	 * @throws RepositoryWriteException the repository write exception
	 * @throws IOException Signals that an I/O exception has occurred.
	 * @throws ScriptingException the scripting exception
	 * @throws ContextException the context exception
	 * @throws ExtensionsException the extensions exception
	 */
	@Test
	public void runSuite() throws RepositoryWriteException, IOException, ScriptingException, ContextException, ExtensionsException {
		super.runSuite(this.graalVMJavascriptEngineExecutor, repository);
	}

}<|MERGE_RESOLUTION|>--- conflicted
+++ resolved
@@ -27,14 +27,11 @@
 import org.eclipse.dirigible.repository.api.RepositoryWriteException;
 import org.junit.Before;
 import org.junit.Test;
-<<<<<<< HEAD
 import org.testcontainers.containers.RabbitMQContainer;
 import org.testcontainers.elasticsearch.ElasticsearchContainer;
 import org.testcontainers.containers.GenericContainer;
 import org.testcontainers.utility.DockerImageName;
-=======
 import org.junit.jupiter.api.extension.RegisterExtension;
->>>>>>> 408273a0
 
 /**
  * The Class GraalVMApiSuiteTest.
@@ -48,15 +45,13 @@
 	/** The GraalVM javascript engine executor. */
 	private GraalVMJavascriptEngineExecutor graalVMJavascriptEngineExecutor;
 
-<<<<<<< HEAD
 	/** The Docker Elasticsearch image. */
 	private static final String ELASTICSEARCH_IMAGE = "docker.elastic.co/elasticsearch/elasticsearch:7.7.1";
 	/** The Elasticsearch container client. */
 	private static ElasticsearchContainer container;
-=======
+
 	@RegisterExtension
-	static final EtcdCluster etcd = new EtcdClusterExtension("test-etcd", 1);
->>>>>>> 408273a0
+	static EtcdCluster etcd;
 
 	/* (non-Javadoc)
 	 * @see org.eclipse.dirigible.api.v3.test.AbstractApiSuiteTest#setUp()
@@ -68,7 +63,6 @@
 		this.repository = getInjector().getInstance(IRepository.class);
 		this.graalVMJavascriptEngineExecutor = getInjector().getInstance(GraalVMJavascriptEngineExecutor.class);
 
-<<<<<<< HEAD
 		if (Boolean.parseBoolean(Configuration.get("rabbitmq.value", "false"))) {
 			RabbitMQContainer rabbit = new RabbitMQContainer("rabbitmq:alpine");
 			rabbit.start();
@@ -94,16 +88,16 @@
 
 			Configuration.set("DIRIGIBLE_REDIS_CLIENT_URI", host + ":" + port);
 		}
-=======
-		etcd.start();
-		Configuration.set("DIRIGIBLE_ETCD_CLIENT_ENDPOINT", etcd.getClientEndpoints().get(0).toString());
->>>>>>> 408273a0
+		if (Boolean.parseBoolean(Configuration.get("etcd.value", "false"))) {
+			etcd = new EtcdClusterExtension("test-etcd", 1);
+			etcd.start();
+			Configuration.set("DIRIGIBLE_ETCD_CLIENT_ENDPOINT", etcd.getClientEndpoints().get(0).toString());
+		}
 	}
 
 	@Override
 	public void registerModules() {
 		registerModulesV4();
-<<<<<<< HEAD
 
 		if (Boolean.parseBoolean(Configuration.get("spark.value", "false"))) {
 			sparkRegisterModule();
@@ -117,9 +111,9 @@
 		if (Boolean.parseBoolean(Configuration.get("redis.value", "false"))) {
 			registerModulesRedisExt();
 		}
-=======
-		registerModulesExt();
->>>>>>> 408273a0
+		if (Boolean.parseBoolean(Configuration.get("etcd.value", "false"))) {
+			registerModulesEtcd();
+		}
 	}
 
 	/**
