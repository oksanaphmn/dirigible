--- conflicted
+++ resolved
@@ -11,25 +11,11 @@
  */
 package org.eclipse.dirigible.engine.odata2.transformers;
 
-<<<<<<< HEAD
 import java.sql.Connection;
 import java.sql.DatabaseMetaData;
+import java.sql.PreparedStatement;
 import java.sql.ResultSet;
 import java.sql.SQLException;
-=======
-import com.google.common.base.CaseFormat;
-import org.eclipse.dirigible.commons.config.Configuration;
-import org.eclipse.dirigible.commons.config.StaticObjects;
-import org.eclipse.dirigible.database.ds.model.IDataStructureModel;
-import org.eclipse.dirigible.database.persistence.model.PersistenceTableColumnModel;
-import org.eclipse.dirigible.database.persistence.model.PersistenceTableModel;
-import org.eclipse.dirigible.database.persistence.model.PersistenceTableRelationModel;
-import org.eclipse.dirigible.database.sql.ISqlKeywords;
-import org.eclipse.dirigible.engine.odata2.definition.ODataProperty;
-
-import javax.sql.DataSource;
-import java.sql.*;
->>>>>>> 8c6aa5e5
 import java.util.ArrayList;
 import java.util.HashMap;
 import java.util.List;
@@ -54,12 +40,9 @@
     private static final boolean IS_CASE_SENSETIVE = Boolean.parseBoolean(Configuration.get(IDataStructureModel.DIRIGIBLE_DATABASE_NAMES_CASE_SENSITIVE));
 
     private final DataSource dataSource = (DataSource) StaticObjects.get(StaticObjects.DATASOURCE);
-
-<<<<<<< HEAD
-    public static final Map<String, String> sqlToOdataEdmColumnTypes = new HashMap<>();
     
     private static final DatabaseMetadataUtil DATABASE_METADATA_UTIL = new DatabaseMetadataUtil();
-=======
+    
     public static final String JDBC_COLUMN_PROPERTY = "COLUMN_NAME";
     public static final String JDBC_COLUMN_TYPE = "TYPE_NAME";
     public static final String JDBC_FK_TABLE_NAME_PROPERTY = "FKTABLE_NAME";
@@ -68,8 +51,8 @@
     public static final String JDBC_PK_TABLE_NAME_PROPERTY = "PKTABLE_NAME";
     public static final String JDBC_FK_COLUMN_NAME_PROPERTY = "FKCOLUMN_NAME";
     public static final String JDBC_PK_COLUMN_NAME_PROPERTY = "PKCOLUMN_NAME";
+    
     public static final Map<String, String> SQL_TO_ODATA_EDM_TYPES = new HashMap<>();
->>>>>>> 8c6aa5e5
 
     static {
         SQL_TO_ODATA_EDM_TYPES.put("TIME", "Edm.Time");
