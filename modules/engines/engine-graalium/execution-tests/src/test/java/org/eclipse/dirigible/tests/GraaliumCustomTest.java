/*
 * Copyright (c) 2022 SAP SE or an SAP affiliate company and Eclipse Dirigible contributors
 *
 * All rights reserved. This program and the accompanying materials
 * are made available under the terms of the Eclipse Public License v2.0
 * which accompanies this distribution, and is available at
 * http://www.eclipse.org/legal/epl-v20.html
 *
 * SPDX-FileCopyrightText: 2022 SAP SE or an SAP affiliate company and Eclipse Dirigible contributors
 * SPDX-License-Identifier: EPL-2.0
 */
package org.eclipse.dirigible.tests;

import java.io.IOException;
import java.net.URI;
import java.nio.file.FileSystems;
import java.nio.file.Path;

import org.eclipse.dirigible.api.v3.test.AbstractApiSuiteTest;
import org.eclipse.dirigible.commons.api.context.ContextException;
import org.eclipse.dirigible.commons.api.context.ThreadContextFacade;
import org.eclipse.dirigible.commons.api.scripting.ScriptingException;
import org.eclipse.dirigible.commons.config.StaticObjects;
import org.eclipse.dirigible.core.extensions.api.ExtensionsException;
import org.eclipse.dirigible.graalium.engine.GraaliumJavascriptEngineExecutor;
import org.eclipse.dirigible.repository.api.IRepository;
import org.eclipse.dirigible.repository.api.RepositoryWriteException;
import org.junit.Before;
import org.junit.Test;
import org.slf4j.Logger;
import org.slf4j.LoggerFactory;

public class GraaliumCustomTest extends AbstractApiSuiteTest {
	
	/** The Constant logger. */
	private static final Logger logger = LoggerFactory.getLogger(GraaliumCustomTest.class);
	
	/**
	 * Register modules.
	 */
	@Override
	public void registerModules() {
		registerModulesV4();
	}
	
	/**
	 * Custom custom package.
	 *
	 * @throws RepositoryWriteException the repository write exception
	 * @throws IOException Signals that an I/O exception has occurred.
	 * @throws ScriptingException the scripting exception
	 * @throws ContextException the context exception
	 * @throws ExtensionsException the extensions exception
	 */
	@Test
	public void customPackage() throws RepositoryWriteException, IOException, ScriptingException, ContextException, ExtensionsException {
		
		String testModule = "graalium/customPackage.js";
		
		try {
			ThreadContextFacade.setUp();

			logger.info("API test starting... " + testModule);

			runTest(getJavascriptEngineExecutor(), getRepository(), testModule);
			if (logger.isInfoEnabled()) {logger.info("API test passed successfully: " + testModule);}
				 
		} finally {
			ThreadContextFacade.tearDown();
		}
	}
	
	/**
	 * Custom custom package.
	 *
	 * @throws RepositoryWriteException the repository write exception
	 * @throws IOException Signals that an I/O exception has occurred.
	 * @throws ScriptingException the scripting exception
	 * @throws ContextException the context exception
	 * @throws ExtensionsException the extensions exception
	 */
	@Test
	public void customPackageImport() throws RepositoryWriteException, IOException, ScriptingException, ContextException, ExtensionsException {
		
		String testModule = "graalium/customPackageImport.js";

		try {
			ThreadContextFacade.setUp();

			logger.info("API test starting... " + testModule);

			Object result = null;
			runTest(getJavascriptEngineExecutor(), getRepository(), testModule);

			if (logger.isInfoEnabled()) {logger.info("API test passed successfully: " + testModule);}
				 
		} finally {
			ThreadContextFacade.tearDown();
		}
	}

	/**
	 * Dirigible api ecma import.
	 *
	 * @throws ContextException the context exception
	 * @throws IOException Signals that an I/O exception has occurred.
	 * @throws ScriptingException the scripting exception
	 */
	@Test
	public void dirigibleApiEcmaImport() throws ContextException, IOException, ScriptingException {
		String testModule = "graalium/ecmascript/importDirigibleApi.mjs";

		try {
			ThreadContextFacade.setUp();

			logger.info("API test starting... " + testModule);

			Object result = null;
			runTest(getJavascriptEngineExecutor(), getRepository(), testModule);

			if (logger.isInfoEnabled()) {logger.info("API test passed successfully: " + testModule);}

		} finally {
			ThreadContextFacade.tearDown();
		}
	}

<<<<<<< HEAD
	/**
	 * Relative path ecma import.
	 *
	 * @throws ContextException the context exception
	 * @throws IOException Signals that an I/O exception has occurred.
	 * @throws ScriptingException the scripting exception
	 */
	@Test
	public void relativePathEcmaImport() throws ContextException, IOException, ScriptingException {

//		var uri = URI.create("file:///Users/vladimirmutafov/work/dirigible");
//		var fs = FileSystems.newFileSystem(uri, null);

		String testModule = "graalium/ecmascript/relativeImports/l12/l12.mjs";

		try {
			ThreadContextFacade.setUp();

			logger.info("API test starting... " + testModule);

			Object result = null;
			runTest(getJavascriptEngineExecutor(), getRepository(), testModule);

			logger.info("API test passed successfully: " + testModule);

		} finally {
			ThreadContextFacade.tearDown();
		}
	}
=======
//	/**
//	 * Relative path ecma import.
//	 *
//	 * @throws ContextException the context exception
//	 * @throws IOException Signals that an I/O exception has occurred.
//	 * @throws ScriptingException the scripting exception
//	 */
//	@Test
//	public void relativePathEcmaImport() throws ContextException, IOException, ScriptingException {
//		String testModule = "graalium/ecmascript/relativeImports/l12/l12.mjs";
//
//		try {
//			ThreadContextFacade.setUp();
//
//			if (logger.isInfoEnabled()) {logger.info("API test starting... " + testModule);}
//
//			Object result = null;
//			runTest(getJavascriptEngineExecutor(), getRepository(), testModule);
//
//			if (logger.isInfoEnabled()) {logger.info("API test passed successfully: " + testModule);}
//
//		} finally {
//			ThreadContextFacade.tearDown();
//		}
//	}
>>>>>>> 6da630c6

}<|MERGE_RESOLUTION|>--- conflicted
+++ resolved
@@ -12,9 +12,6 @@
 package org.eclipse.dirigible.tests;
 
 import java.io.IOException;
-import java.net.URI;
-import java.nio.file.FileSystems;
-import java.nio.file.Path;
 
 import org.eclipse.dirigible.api.v3.test.AbstractApiSuiteTest;
 import org.eclipse.dirigible.commons.api.context.ContextException;
@@ -125,7 +122,6 @@
 		}
 	}
 
-<<<<<<< HEAD
 	/**
 	 * Relative path ecma import.
 	 *
@@ -135,52 +131,21 @@
 	 */
 	@Test
 	public void relativePathEcmaImport() throws ContextException, IOException, ScriptingException {
-
-//		var uri = URI.create("file:///Users/vladimirmutafov/work/dirigible");
-//		var fs = FileSystems.newFileSystem(uri, null);
-
 		String testModule = "graalium/ecmascript/relativeImports/l12/l12.mjs";
 
 		try {
 			ThreadContextFacade.setUp();
 
-			logger.info("API test starting... " + testModule);
+			if (logger.isInfoEnabled()) {logger.info("API test starting... " + testModule);}
 
 			Object result = null;
 			runTest(getJavascriptEngineExecutor(), getRepository(), testModule);
 
-			logger.info("API test passed successfully: " + testModule);
+			if (logger.isInfoEnabled()) {logger.info("API test passed successfully: " + testModule);}
 
 		} finally {
 			ThreadContextFacade.tearDown();
 		}
 	}
-=======
-//	/**
-//	 * Relative path ecma import.
-//	 *
-//	 * @throws ContextException the context exception
-//	 * @throws IOException Signals that an I/O exception has occurred.
-//	 * @throws ScriptingException the scripting exception
-//	 */
-//	@Test
-//	public void relativePathEcmaImport() throws ContextException, IOException, ScriptingException {
-//		String testModule = "graalium/ecmascript/relativeImports/l12/l12.mjs";
-//
-//		try {
-//			ThreadContextFacade.setUp();
-//
-//			if (logger.isInfoEnabled()) {logger.info("API test starting... " + testModule);}
-//
-//			Object result = null;
-//			runTest(getJavascriptEngineExecutor(), getRepository(), testModule);
-//
-//			if (logger.isInfoEnabled()) {logger.info("API test passed successfully: " + testModule);}
-//
-//		} finally {
-//			ThreadContextFacade.tearDown();
-//		}
-//	}
->>>>>>> 6da630c6
 
 }