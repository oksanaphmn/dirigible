--- conflicted
+++ resolved
@@ -68,32 +68,21 @@
 
         $scope.deleteByStatus = function (status) {
             $http.delete('/services/v4/ops/problems/delete/' + status).then(function () {
-<<<<<<< HEAD
-                fetchData();
-=======
-                refreshList();
->>>>>>> ae1de551
+                fetchData()
+                $scope.selectAll = false;
             });
         }
 
         $scope.deleteSelected = function () {
             $http.post('/services/v4/ops/problems/delete/selected', filterSelectedIds()).then(function () {
-<<<<<<< HEAD
                 fetchData();
-=======
-                refreshList();
->>>>>>> ae1de551
+                $scope.selectAll = false;
             });
         }
 
         $scope.clear = function () {
             $http.delete('/services/v4/ops/problems/clear').then(function () {
-<<<<<<< HEAD
                 fetchData();
-=======
-                $scope.allProblems = [];
-                $scope.problemsList = [];
->>>>>>> ae1de551
                 $scope.selectAll = false;
             });
         }
